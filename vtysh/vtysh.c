/* Virtual terminal interface shell.
 * Copyright (C) 2000 Kunihiro Ishiguro
 *
 * This file is part of GNU Zebra.
 *
 * GNU Zebra is free software; you can redistribute it and/or modify it
 * under the terms of the GNU General Public License as published by the
 * Free Software Foundation; either version 2, or (at your option) any
 * later version.
 *
 * GNU Zebra is distributed in the hope that it will be useful, but
 * WITHOUT ANY WARRANTY; without even the implied warranty of
 * MERCHANTABILITY or FITNESS FOR A PARTICULAR PURPOSE.  See the GNU
 * General Public License for more details.
 *
 * You should have received a copy of the GNU General Public License
 * along with GNU Zebra; see the file COPYING.  If not, write to the Free
 * Software Foundation, Inc., 59 Temple Place - Suite 330, Boston, MA
 * 02111-1307, USA.  
 */

#include <zebra.h>

#include <sys/un.h>
#include <setjmp.h>
#include <sys/wait.h>
#include <sys/resource.h>
#include <sys/stat.h>

#include <readline/readline.h>
#include <readline/history.h>

#include <dirent.h>
#include <stdio.h>
#include <string.h>

#include "linklist.h"
#include "command.h"
#include "memory.h"
#include "filter.h"
#include "vtysh/vtysh.h"
#include "log.h"
#include "bgpd/bgp_vty.h"
#include "ns.h"
#include "vrf.h"

<<<<<<< HEAD
#include "lib/grammar_sandbox.h"
=======
DEFINE_MTYPE_STATIC(MVTYSH, VTYSH_CMD, "Vtysh cmd copy")
>>>>>>> e3e29b32

/* Struct VTY. */
struct vty *vty;

/* VTY shell pager name. */
char *vtysh_pager_name = NULL;

/* VTY shell client structure. */
struct vtysh_client
{
  int fd;
  const char *name;
  int flag;
  const char *path;
  struct vtysh_client *next;
};

struct vtysh_client vtysh_client[] =
{
  { .fd = -1, .name = "zebra", .flag = VTYSH_ZEBRA, .path = ZEBRA_VTYSH_PATH, .next = NULL},
  { .fd = -1, .name = "ripd", .flag = VTYSH_RIPD, .path = RIP_VTYSH_PATH, .next = NULL},
  { .fd = -1, .name = "ripngd", .flag = VTYSH_RIPNGD, .path = RIPNG_VTYSH_PATH, .next = NULL},
  { .fd = -1, .name = "ospfd", .flag = VTYSH_OSPFD, .path = OSPF_VTYSH_PATH, .next = NULL},
  { .fd = -1, .name = "ospf6d", .flag = VTYSH_OSPF6D, .path = OSPF6_VTYSH_PATH, .next = NULL},
  { .fd = -1, .name = "bgpd", .flag = VTYSH_BGPD, .path = BGP_VTYSH_PATH, .next = NULL},
  { .fd = -1, .name = "isisd", .flag = VTYSH_ISISD, .path = ISIS_VTYSH_PATH, .next = NULL},
  { .fd = -1, .name = "pimd", .flag = VTYSH_PIMD, .path = PIM_VTYSH_PATH, .next = NULL},
};

/* Using integrated config from Quagga.conf. Default is no. */
int vtysh_writeconfig_integrated = 1;

extern char config_default[];

static void
vclient_close (struct vtysh_client *vclient)
{
  if (vclient->fd >= 0)
    {
      fprintf(stderr,
	      "Warning: closing connection to %s because of an I/O error!\n",
	      vclient->name);
      close (vclient->fd);
      vclient->fd = -1;
    }
}

/* Return true if str begins with prefix, else return false */
static int
begins_with(const char *str, const char *prefix)
{
  if (!str || !prefix)
    return 0;
  size_t lenstr = strlen(str);
  size_t lenprefix = strlen(prefix);
  if (lenprefix >  lenstr)
    return 0;
  return strncmp(str, prefix, lenprefix) == 0;
}

/* Following filled with debug code to trace a problematic condition
 * under load - it SHOULD handle it. */
#define ERR_WHERE_STRING "vtysh(): vtysh_client_config(): "
static int
vtysh_client_config_one (struct vtysh_client *vclient, char *line)
{
  int ret;
  char *buf;
  size_t bufsz;
  char *pbuf;
  size_t left;
  char *eoln;
  int nbytes;
  int i;
  int readln;

  if (vclient->fd < 0)
    return CMD_SUCCESS;

  ret = write (vclient->fd, line, strlen (line) + 1);
  if (ret <= 0)
    {
      vclient_close (vclient);
      return CMD_SUCCESS;
    }
	
  /* Allow enough room for buffer to read more than a few pages from socket. */
  bufsz = 5 * getpagesize() + 1;
  buf = XMALLOC(MTYPE_TMP, bufsz);
  memset(buf, 0, bufsz);
  pbuf = buf;

  while (1)
    {
      if (pbuf >= ((buf + bufsz) -1))
	{
	  fprintf (stderr, ERR_WHERE_STRING \
		   "warning - pbuf beyond buffer end.\n");
	  return CMD_WARNING;
	}

      readln = (buf + bufsz) - pbuf - 1;
      nbytes = read (vclient->fd, pbuf, readln);

      if (nbytes <= 0)
	{

	  if (errno == EINTR)
	    continue;

	  fprintf(stderr, ERR_WHERE_STRING "(%u)", errno);
	  perror("");

	  if (errno == EAGAIN || errno == EIO)
	    continue;

	  vclient_close (vclient);
	  XFREE(MTYPE_TMP, buf);
	  return CMD_SUCCESS;
	}

      pbuf[nbytes] = '\0';

      if (nbytes >= 4)
	{
	  i = nbytes - 4;
	  if (pbuf[i] == '\0' && pbuf[i + 1] == '\0' && pbuf[i + 2] == '\0')
	    {
	      ret = pbuf[i + 3];
	      break;
	    }
	}
      pbuf += nbytes;

      /* See if a line exists in buffer, if so parse and consume it, and
       * reset read position. */
      if ((eoln = strrchr(buf, '\n')) == NULL)
	continue;

      if (eoln >= ((buf + bufsz) - 1))
	{
	  fprintf (stderr, ERR_WHERE_STRING \
		   "warning - eoln beyond buffer end.\n");
	}
      vtysh_config_parse(buf);

      eoln++;
      left = (size_t)(buf + bufsz - eoln);
      memmove(buf, eoln, left);
      buf[bufsz-1] = '\0';
      pbuf = buf + strlen(buf);
    }

  /* Parse anything left in the buffer. */

  vtysh_config_parse (buf);

  XFREE(MTYPE_TMP, buf);
  return ret;
}

static void
vtysh_client_config (struct vtysh_client *head_client, char *line)
{
  struct vtysh_client *client;
  int rc;

  rc = vtysh_client_config_one(head_client, line);
  if (rc != CMD_SUCCESS)
    return;

  client = head_client->next;
  while (client)
    {
      rc = vtysh_client_config_one(client, line);
      if (rc != CMD_SUCCESS)
        return;
      client = client->next;
    }
  return;
}

static int
vtysh_client_execute_one (struct vtysh_client *vclient, const char *line, FILE *fp)
{
  int ret;
  char buf[1001];
  int nbytes;
  int i; 
  int numnulls = 0;

  if (vclient->fd < 0)
    return CMD_SUCCESS;

  ret = write (vclient->fd, line, strlen (line) + 1);
  if (ret <= 0)
    {
      vclient_close (vclient);
      return CMD_SUCCESS;
    }
	
  while (1)
    {
      nbytes = read (vclient->fd, buf, sizeof(buf)-1);

      if (nbytes <= 0 && errno != EINTR)
	{
	  vclient_close (vclient);
	  return CMD_SUCCESS;
	}

      if (nbytes > 0)
	{
	  if ((numnulls == 3) && (nbytes == 1))
	    return buf[0];

	  buf[nbytes] = '\0';
	  fputs (buf, fp);
	  fflush (fp);
	  
	  /* check for trailling \0\0\0<ret code>, 
	   * even if split across reads 
	   * (see lib/vty.c::vtysh_read)
	   */
          if (nbytes >= 4) 
            {
              i = nbytes-4;
              numnulls = 0;
            }
          else
            i = 0;
          
          while (i < nbytes && numnulls < 3)
            {
              if (buf[i++] == '\0')
                numnulls++;
              else
                numnulls = 0;
            }

          /* got 3 or more trailing NULs? */
          if ((numnulls >= 3) && (i < nbytes))
            return (buf[nbytes-1]);
	}
    }
}

static int
vtysh_client_execute (struct vtysh_client *head_client, const char *line, FILE *fp)
{
  struct vtysh_client *client;
  int rc;

  rc = vtysh_client_execute_one(head_client, line, fp);
  if (rc != CMD_SUCCESS)
    return rc;

  client = head_client->next;
  while (client)
    {
      rc = vtysh_client_execute_one(client, line, fp);
      if (rc != CMD_SUCCESS)
        return rc;
      client = client->next;
    }
  return CMD_SUCCESS;
}

void
vtysh_pager_init (void)
{
  char *pager_defined;

  pager_defined = getenv ("VTYSH_PAGER");

  if (pager_defined)
    vtysh_pager_name = strdup (pager_defined);
  else
    vtysh_pager_name = strdup ("more");
}

/* Command execution over the vty interface. */
static int
vtysh_execute_func (const char *line, int pager)
{
  int ret, cmd_stat;
  u_int i;
  vector vline;
  struct cmd_element *cmd;
  FILE *fp = NULL;
  int closepager = 0;
  int tried = 0;
  int saved_ret, saved_node;

  /* Split readline string up into the vector. */
  vline = cmd_make_strvec (line);

  if (vline == NULL)
    return CMD_SUCCESS;

  saved_ret = ret = cmd_execute_command (vline, vty, &cmd, 1);
  saved_node = vty->node;

  /* If command doesn't succeeded in current node, try to walk up in node tree.
   * Changing vty->node is enough to try it just out without actual walkup in
   * the vtysh. */
  while (ret != CMD_SUCCESS && ret != CMD_SUCCESS_DAEMON && ret != CMD_WARNING
	 && vty->node > CONFIG_NODE)
    {
      vty->node = node_parent(vty->node);
      ret = cmd_execute_command (vline, vty, &cmd, 1);
      tried++;
    }

  vty->node = saved_node;

  /* If command succeeded in any other node than current (tried > 0) we have
   * to move into node in the vtysh where it succeeded. */
  if (ret == CMD_SUCCESS || ret == CMD_SUCCESS_DAEMON || ret == CMD_WARNING)
    {
      if ((saved_node == BGP_VPNV4_NODE || saved_node == BGP_VPNV6_NODE
	   || saved_node == BGP_ENCAP_NODE || saved_node == BGP_ENCAPV6_NODE
           || saved_node == BGP_IPV4_NODE
	   || saved_node == BGP_IPV6_NODE || saved_node == BGP_IPV4M_NODE
	   || saved_node == BGP_IPV6M_NODE)
	  && (tried == 1))
	{
	  vtysh_execute("exit-address-family");
	}
      else if ((saved_node == KEYCHAIN_KEY_NODE) && (tried == 1))
	{
	  vtysh_execute("exit");
	}
      else if (tried)
	{
	  vtysh_execute ("end");
	  vtysh_execute ("configure terminal");
	}
    }
  /* If command didn't succeed in any node, continue with return value from
   * first try. */
  else if (tried)
    {
      ret = saved_ret;
    }

  cmd_free_strvec (vline);

  cmd_stat = ret;
  switch (ret)
    {
    case CMD_WARNING:
      if (vty->type == VTY_FILE)
	fprintf (stdout,"Warning...\n");
      break;
    case CMD_ERR_AMBIGUOUS:
      fprintf (stdout,"%% Ambiguous command.\n");
      break;
    case CMD_ERR_NO_MATCH:
      fprintf (stdout,"%% Unknown command.\n");
      break;
    case CMD_ERR_INCOMPLETE:
      fprintf (stdout,"%% Command incomplete.\n");
      break;
    case CMD_SUCCESS_DAEMON:
      {
	/* FIXME: Don't open pager for exit commands. popen() causes problems
	 * if exited from vtysh at all. This hack shouldn't cause any problem
	 * but is really ugly. */
	if (pager && vtysh_pager_name && (strncmp(line, "exit", 4) != 0))
	  {
	    fp = popen (vtysh_pager_name, "w");
	    if (fp == NULL)
	      {
		perror ("popen failed for pager");
		fp = stdout;
	      }
	    else
	      closepager=1;
	  }
	else
	  fp = stdout;

	if (! strcmp(cmd->string,"configure terminal"))
	  {
	    for (i = 0; i < array_size(vtysh_client); i++)
	      {
	        cmd_stat = vtysh_client_execute(&vtysh_client[i], line, fp);
		if (cmd_stat == CMD_WARNING)
		  break;
	      }

	    if (cmd_stat)
	      {
		line = "end";
		vline = cmd_make_strvec (line);

		if (vline == NULL)
		  {
		    if (pager && vtysh_pager_name && fp && closepager)
		      {
			if (pclose (fp) == -1)
			  {
			    perror ("pclose failed for pager");
			  }
			fp = NULL;
		      }
		    return CMD_SUCCESS;
		  }

		ret = cmd_execute_command (vline, vty, &cmd, 1);
		cmd_free_strvec (vline);
		if (ret != CMD_SUCCESS_DAEMON)
		  break;
	      }
	    else
	      if (cmd->func)
		{
		  (*cmd->func) (cmd, vty, 0, NULL);
		  break;
		}
	  }

	cmd_stat = CMD_SUCCESS;
	for (i = 0; i < array_size(vtysh_client); i++)
	  {
	    if (cmd->daemon & vtysh_client[i].flag)
	      {
	        cmd_stat = vtysh_client_execute(&vtysh_client[i], line, fp);
		if (cmd_stat != CMD_SUCCESS)
		  break;
	      }
	  }
	if (cmd_stat != CMD_SUCCESS)
	  break;

	if (cmd->func)
	  (*cmd->func) (cmd, vty, 0, NULL);
      }
    }
  if (pager && vtysh_pager_name && fp && closepager)
    {
      if (pclose (fp) == -1)
	{
	  perror ("pclose failed for pager");
	}
      fp = NULL;
    }
  return cmd_stat;
}

int
vtysh_execute_no_pager (const char *line)
{
  return vtysh_execute_func (line, 0);
}

int
vtysh_execute (const char *line)
{
  return vtysh_execute_func (line, 1);
}

static char *
trim (char *s)
{
  size_t size;
  char *end;

  size = strlen(s);

  if (!size)
      return s;

  end = s + size - 1;
  while (end >= s && isspace(*end))
      end--;
  *(end + 1) = '\0';

  while (*s && isspace(*s))
      s++;

  return s;
}

int
vtysh_mark_file (const char *filename)
{
  struct vty *vty;
  FILE *confp = NULL;
  int ret;
  vector vline;
  int tried = 0;
  struct cmd_element *cmd;
  int saved_ret, prev_node;
  int lineno = 0;
  char *vty_buf_copy = NULL;
  char *vty_buf_trimmed = NULL;

  if (strncmp("-", filename, 1) == 0)
    confp = stdin;
  else
    confp = fopen (filename, "r");

  if (confp == NULL)
    {
      fprintf (stderr, "%% Can't open config file %s due to '%s'.\n",
               filename, safe_strerror (errno));
      return (CMD_ERR_NO_FILE);
    }

  vty = vty_new ();
  vty->fd = 0;			/* stdout */
  vty->type = VTY_TERM;
  vty->node = CONFIG_NODE;

  vtysh_execute_no_pager ("enable");
  vtysh_execute_no_pager ("configure terminal");
  vty_buf_copy = XCALLOC (MTYPE_VTYSH_CMD, VTY_BUFSIZ);

  while (fgets (vty->buf, VTY_BUFSIZ, confp))
    {
      lineno++;
      tried = 0;
      strcpy(vty_buf_copy, vty->buf);
      vty_buf_trimmed = trim(vty_buf_copy);

      if (vty_buf_trimmed[0] == '!' || vty_buf_trimmed[0] == '#')
	{
	  fprintf(stdout, "%s", vty->buf);
	  continue;
	}

      /* Split readline string up into the vector. */
      vline = cmd_make_strvec (vty->buf);

      if (vline == NULL)
	{
	  fprintf(stdout, "%s", vty->buf);
	  continue;
	}

      /* Ignore the "end" lines, we will generate these where appropriate */
      if (strlen(vty_buf_trimmed) == 3 && strncmp("end", vty_buf_trimmed, 3) == 0)
        {
          continue;
        }

      prev_node = vty->node;
      saved_ret = ret = cmd_execute_command_strict (vline, vty, &cmd);

      /* If command doesn't succeeded in current node, try to walk up in node tree.
       * Changing vty->node is enough to try it just out without actual walkup in
       * the vtysh. */
      while (ret != CMD_SUCCESS && ret != CMD_SUCCESS_DAEMON && ret != CMD_WARNING
	     && vty->node > CONFIG_NODE)
	{
	  vty->node = node_parent(vty->node);
	  ret = cmd_execute_command_strict (vline, vty, &cmd);
	  tried++;
	}

      /* If command succeeded in any other node than current (tried > 0) we have
       * to move into node in the vtysh where it succeeded. */
      if (ret == CMD_SUCCESS || ret == CMD_SUCCESS_DAEMON || ret == CMD_WARNING)
	{
	  if ((prev_node == BGP_VPNV4_NODE || prev_node == BGP_IPV4_NODE
	       || prev_node == BGP_IPV6_NODE || prev_node == BGP_IPV4M_NODE
	       || prev_node == BGP_IPV6M_NODE || prev_node == BGP_VPNV6_NODE)
	      && (tried == 1))
	    {
	      fprintf(stdout, "exit-address-family\n");
	    }
	  else if ((prev_node == KEYCHAIN_KEY_NODE) && (tried == 1))
	    {
	      fprintf(stdout, "exit\n");
	    }
	  else if (tried)
	    {
	      fprintf(stdout, "end\n");
	    }
	}
      /* If command didn't succeed in any node, continue with return value from
       * first try. */
      else if (tried)
	{
	  ret = saved_ret;
	  vty->node = prev_node;
	}

      cmd_free_strvec (vline);
      switch (ret)
	{
	case CMD_WARNING:
	  if (vty->type == VTY_FILE)
	    fprintf (stderr,"line %d: Warning...: %s\n", lineno, vty->buf);
	  fclose(confp);
	  vty_close(vty);
          XFREE(MTYPE_VTYSH_CMD, vty_buf_copy);
	  return CMD_WARNING;
	case CMD_ERR_AMBIGUOUS:
	  fprintf (stderr,"line %d: %% Ambiguous command: %s\n", lineno, vty->buf);
	  fclose(confp);
	  vty_close(vty);
          XFREE(MTYPE_VTYSH_CMD, vty_buf_copy);
	  return CMD_ERR_AMBIGUOUS;
	case CMD_ERR_NO_MATCH:
	  fprintf (stderr,"line %d: %% Unknown command: %s\n", lineno, vty->buf);
	  fclose(confp);
	  vty_close(vty);
          XFREE(MTYPE_VTYSH_CMD, vty_buf_copy);
	  return CMD_ERR_NO_MATCH;
	case CMD_ERR_INCOMPLETE:
	  fprintf (stderr,"line %d: %% Command incomplete: %s\n", lineno, vty->buf);
	  fclose(confp);
	  vty_close(vty);
          XFREE(MTYPE_VTYSH_CMD, vty_buf_copy);
	  return CMD_ERR_INCOMPLETE;
	case CMD_SUCCESS:
	  fprintf(stdout, "%s", vty->buf);
	  break;
	case CMD_SUCCESS_DAEMON:
	  {
	    u_int i;
	    int cmd_stat = CMD_SUCCESS;

	    fprintf(stdout, "%s", vty->buf);
	    for (i = 0; i < array_size(vtysh_client); i++)
	      {
	        if (cmd->daemon & vtysh_client[i].flag)
		  {
		    cmd_stat = vtysh_client_execute (&vtysh_client[i],
						     vty->buf, stdout);
		    if (cmd_stat != CMD_SUCCESS)
		      break;
		  }
	      }
	    if (cmd_stat != CMD_SUCCESS)
	      break;

	    if (cmd->func)
	      (*cmd->func) (cmd, vty, 0, NULL);
	  }
	}
    }
  /* This is the end */
  fprintf(stdout, "end\n");
  vty_close(vty);
  XFREE(MTYPE_VTYSH_CMD, vty_buf_copy);

  if (confp != stdin)
    fclose(confp);

  return (0);
}

/* Configration make from file. */
int
vtysh_config_from_file (struct vty *vty, FILE *fp)
{
  int ret;
  struct cmd_element *cmd;
  int lineno = 0;
  int retcode = CMD_SUCCESS;

  while (fgets (vty->buf, VTY_BUFSIZ, fp))
    {
      lineno++;

      ret = command_config_read_one_line (vty, &cmd, 1);

      switch (ret)
	{
	case CMD_WARNING:
	  if (vty->type == VTY_FILE)
	    fprintf (stderr,"line %d: Warning[%d]...: %s\n", lineno, vty->node, vty->buf);
	  retcode = CMD_WARNING;		/* once we have an error, we remember & return that */
	  break;
	case CMD_ERR_AMBIGUOUS:
	  fprintf (stderr,"line %d: %% Ambiguous command[%d]: %s\n", lineno, vty->node, vty->buf);
	  retcode = CMD_ERR_AMBIGUOUS;		/* once we have an error, we remember & return that */
	  break;
	case CMD_ERR_NO_MATCH:
	  fprintf (stderr,"line %d: %% Unknown command[%d]: %s", lineno, vty->node, vty->buf);
	  retcode = CMD_ERR_NO_MATCH;		/* once we have an error, we remember & return that */
	  break;
	case CMD_ERR_INCOMPLETE:
	  fprintf (stderr,"line %d: %% Command incomplete[%d]: %s\n", lineno, vty->node, vty->buf);
	  retcode = CMD_ERR_INCOMPLETE;		/* once we have an error, we remember & return that */
	  break;
	case CMD_SUCCESS_DAEMON:
	  {
	    u_int i;
	    int cmd_stat = CMD_SUCCESS;

	    for (i = 0; i < array_size(vtysh_client); i++)
	      {
	        if (cmd->daemon & vtysh_client[i].flag)
		  {
		    cmd_stat = vtysh_client_execute (&vtysh_client[i],
						     vty->buf, stdout);
		    /*
		     * CMD_WARNING - Can mean that the command was
		     * parsed successfully but it was already entered
		     * in a few spots.  As such if we receive a
		     * CMD_WARNING from a daemon we shouldn't stop
		     * talking to the other daemons for the particular
		     * command.
		     */
		    if (cmd_stat != CMD_SUCCESS && cmd_stat != CMD_WARNING)
                      {
                        fprintf (stderr, "line %d: Failure to communicate[%d] to %s, line: %s\n",
                                 lineno, cmd_stat, vtysh_client[i].name, vty->buf);
		        break;
                      }
		  }
	      }
	    if (cmd_stat != CMD_SUCCESS)
	      break;

	    if (cmd->func)
	      (*cmd->func) (cmd, vty, 0, NULL);
	  }
	}
    }

  return (retcode);
}

/* We don't care about the point of the cursor when '?' is typed. */
static int
vtysh_rl_describe (void)
{
  int ret;
  unsigned int i;
  vector vline;
  vector describe;
  int width;
  struct cmd_token *token;

  vline = cmd_make_strvec (rl_line_buffer);

  /* In case of '> ?'. */
  if (vline == NULL)
    {
      vline = vector_init (1);
      vector_set (vline, NULL);
    }
  else 
    if (rl_end && isspace ((int) rl_line_buffer[rl_end - 1]))
      vector_set (vline, NULL);

  describe = cmd_describe_command (vline, vty, &ret);

  fprintf (stdout,"\n");

  /* Ambiguous and no match error. */
  switch (ret)
    {
    case CMD_ERR_AMBIGUOUS:
      cmd_free_strvec (vline);
      fprintf (stdout,"%% Ambiguous command.\n");
      rl_on_new_line ();
      return 0;
      break;
    case CMD_ERR_NO_MATCH:
      cmd_free_strvec (vline);
      fprintf (stdout,"%% There is no matched command.\n");
      rl_on_new_line ();
      return 0;
      break;
    }  

  /* Get width of command string. */
  width = 0;
  for (i = 0; i < vector_active (describe); i++)
    if ((token = vector_slot (describe, i)) != NULL)
      {
	int len;

	if (token->cmd[0] == '\0')
	  continue;

	len = strlen (token->cmd);
	if (token->cmd[0] == '.')
	  len--;

	if (width < len)
	  width = len;
      }

  for (i = 0; i < vector_active (describe); i++)
    if ((token = vector_slot (describe, i)) != NULL)
      {
	if (token->cmd[0] == '\0')
	  continue;

	if (! token->desc)
	  fprintf (stdout,"  %-s\n",
		   token->cmd[0] == '.' ? token->cmd + 1 : token->cmd);
	else
	  fprintf (stdout,"  %-*s  %s\n",
		   width,
		   token->cmd[0] == '.' ? token->cmd + 1 : token->cmd,
		   token->desc);
      }

  cmd_free_strvec (vline);
  vector_free (describe);

  rl_on_new_line();

  return 0;
}

/* Result of cmd_complete_command() call will be stored here
 * and used in new_completion() in order to put the space in
 * correct places only. */
int complete_status;

static char *
command_generator (const char *text, int state)
{
  vector vline;
  static char **matched = NULL;
  static int index = 0;

  /* First call. */
  if (! state)
    {
      index = 0;

      if (vty->node == AUTH_NODE || vty->node == AUTH_ENABLE_NODE)
	return NULL;

      vline = cmd_make_strvec (rl_line_buffer);
      if (vline == NULL)
	return NULL;

      if (rl_end && isspace ((int) rl_line_buffer[rl_end - 1]))
	vector_set (vline, NULL);

      if (matched)
        XFREE (MTYPE_TMP, matched);
      matched = cmd_complete_command (vline, vty, &complete_status);
      cmd_free_strvec (vline);
    }

  if (matched && matched[index])
    return matched[index++];

  return NULL;
}

static char **
new_completion (char *text, int start, int end)
{
  char **matches;

  matches = rl_completion_matches (text, command_generator);

  if (matches)
    {
      rl_point = rl_end;
      if (complete_status != CMD_COMPLETE_FULL_MATCH)
        /* only append a space on full match */
        rl_completion_append_character = '\0';
    }

  return matches;
}

/* Vty node structures. */
static struct cmd_node bgp_node =
{
  BGP_NODE,
  "%s(config-router)# ",
};

static struct cmd_node rip_node =
{
  RIP_NODE,
  "%s(config-router)# ",
};

static struct cmd_node isis_node =
{
  ISIS_NODE,
  "%s(config-router)# ",
};

static struct cmd_node interface_node =
{
  INTERFACE_NODE,
  "%s(config-if)# ",
};

static struct cmd_node ns_node =
{
  NS_NODE,
  "%s(config-logical-router)# ",
};

static struct cmd_node vrf_node =
{
  VRF_NODE,
  "%s(config-vrf)# ",
};

static struct cmd_node rmap_node =
{
  RMAP_NODE,
  "%s(config-route-map)# "
};

static struct cmd_node zebra_node =
{
  ZEBRA_NODE,
  "%s(config-router)# "
};

static struct cmd_node bgp_vpnv4_node =
{
  BGP_VPNV4_NODE,
  "%s(config-router-af)# "
};

static struct cmd_node bgp_vpnv6_node =
{
  BGP_VPNV6_NODE,
  "%s(config-router-af)# "
};

static struct cmd_node bgp_encap_node =
{
  BGP_ENCAP_NODE,
  "%s(config-router-af)# "
};

static struct cmd_node bgp_encapv6_node =
{
  BGP_ENCAPV6_NODE,
  "%s(config-router-af)# "
};

static struct cmd_node bgp_ipv4_node =
{
  BGP_IPV4_NODE,
  "%s(config-router-af)# "
};

static struct cmd_node bgp_ipv4m_node =
{
  BGP_IPV4M_NODE,
  "%s(config-router-af)# "
};

static struct cmd_node bgp_ipv6_node =
{
  BGP_IPV6_NODE,
  "%s(config-router-af)# "
};

static struct cmd_node bgp_ipv6m_node =
{
  BGP_IPV6M_NODE,
  "%s(config-router-af)# "
};

static struct cmd_node ospf_node =
{
  OSPF_NODE,
  "%s(config-router)# "
};

static struct cmd_node ripng_node =
{
  RIPNG_NODE,
  "%s(config-router)# "
};

static struct cmd_node ospf6_node =
{
  OSPF6_NODE,
  "%s(config-ospf6)# "
};

static struct cmd_node keychain_node =
{
  KEYCHAIN_NODE,
  "%s(config-keychain)# "
};

static struct cmd_node keychain_key_node =
{
  KEYCHAIN_KEY_NODE,
  "%s(config-keychain-key)# "
};

struct cmd_node link_params_node =
{
  LINK_PARAMS_NODE,
  "%s(config-link-params)# ",
};

/* Defined in lib/vty.c */
extern struct cmd_node vty_node;

/* When '^Z' is received from vty, move down to the enable mode. */
static int
vtysh_end (void)
{
  switch (vty->node)
    {
    case VIEW_NODE:
    case ENABLE_NODE:
      /* Nothing to do. */
      break;
    default:
      vty->node = ENABLE_NODE;
      break;
    }
  return CMD_SUCCESS;
}

DEFUNSH (VTYSH_ALL,
	 vtysh_end_all,
	 vtysh_end_all_cmd,
	 "end",
	 "End current mode and change to enable mode\n")
{
  return vtysh_end ();
}

DEFUNSH (VTYSH_BGPD,
	 router_bgp,
	 router_bgp_cmd,
	 "router bgp " CMD_AS_RANGE,
	 ROUTER_STR
	 BGP_STR
	 AS_STR)
{
  vty->node = BGP_NODE;
  return CMD_SUCCESS;
}

ALIAS_SH (VTYSH_BGPD,
	  router_bgp,
	  router_bgp_asn_cmd,
	 "router bgp",
	  ROUTER_STR
	  BGP_STR)

ALIAS_SH (VTYSH_BGPD,
	  router_bgp,
	  router_bgp_view_cmd,
	  "router bgp " CMD_AS_RANGE " (view|vrf) WORD",
	  ROUTER_STR
	  BGP_STR
	  AS_STR
	  "BGP view\nBGP VRF\n"
	  "View/VRF name\n")

DEFUNSH (VTYSH_BGPD,
	 address_family_vpnv4,
	 address_family_vpnv4_cmd,
	 "address-family vpnv4",
	 "Enter Address Family command mode\n"
	 "Address family\n")
{
  vty->node = BGP_VPNV4_NODE;
  return CMD_SUCCESS;
}

DEFUNSH (VTYSH_BGPD,
	 address_family_vpnv4_unicast,
	 address_family_vpnv4_unicast_cmd,
	 "address-family vpnv4 unicast",
	 "Enter Address Family command mode\n"
	 "Address family\n"
	 "Address Family Modifier\n")
{
  vty->node = BGP_VPNV4_NODE;
  return CMD_SUCCESS;
}

DEFUNSH (VTYSH_BGPD,
	 address_family_vpnv6,
	 address_family_vpnv6_cmd,
	 "address-family vpnv6",
	 "Enter Address Family command mode\n"
	 "Address family\n")
{
  vty->node = BGP_VPNV6_NODE;
  return CMD_SUCCESS;
}

DEFUNSH (VTYSH_BGPD,
	 address_family_vpnv6_unicast,
	 address_family_vpnv6_unicast_cmd,
	 "address-family vpnv6 unicast",
	 "Enter Address Family command mode\n"
	 "Address family\n"
	 "Address Family Modifier\n")
{
  vty->node = BGP_VPNV6_NODE;
  return CMD_SUCCESS;
}

DEFUNSH (VTYSH_BGPD,
	 address_family_encap,
	 address_family_encap_cmd,
	 "address-family encap",
	 "Enter Address Family command mode\n"
	 "Address family\n")
{
  vty->node = BGP_ENCAP_NODE;
  return CMD_SUCCESS;
}

DEFUNSH (VTYSH_BGPD,
	 address_family_encapv4,
	 address_family_encapv4_cmd,
	 "address-family encapv4",
	 "Enter Address Family command mode\n"
	 "Address family\n")
{
  vty->node = BGP_ENCAP_NODE;
  return CMD_SUCCESS;
}

DEFUNSH (VTYSH_BGPD,
	 address_family_encapv6,
	 address_family_encapv6_cmd,
	 "address-family encapv6",
	 "Enter Address Family command mode\n"
	 "Address family\n")
{
  vty->node = BGP_ENCAPV6_NODE;
  return CMD_SUCCESS;
}

DEFUNSH (VTYSH_BGPD,
	 address_family_ipv4_unicast,
	 address_family_ipv4_unicast_cmd,
	 "address-family ipv4 unicast",
	 "Enter Address Family command mode\n"
	 "Address family\n"
	 "Address Family Modifier\n")
{
  vty->node = BGP_IPV4_NODE;
  return CMD_SUCCESS;
}

DEFUNSH (VTYSH_BGPD,
	 address_family_ipv4_multicast,
	 address_family_ipv4_multicast_cmd,
	 "address-family ipv4 multicast",
	 "Enter Address Family command mode\n"
	 "Address family\n"
	 "Address Family Modifier\n")
{
  vty->node = BGP_IPV4M_NODE;
  return CMD_SUCCESS;
}

DEFUNSH (VTYSH_BGPD,
	 address_family_ipv6,
	 address_family_ipv6_cmd,
	 "address-family ipv6",
	 "Enter Address Family command mode\n"
	 "Address family\n")
{
  vty->node = BGP_IPV6_NODE;
  return CMD_SUCCESS;
}

DEFUNSH (VTYSH_BGPD,
	 address_family_ipv6_unicast,
	 address_family_ipv6_unicast_cmd,
	 "address-family ipv6 unicast",
	 "Enter Address Family command mode\n"
	 "Address family\n"
	 "Address Family Modifier\n")
{
  vty->node = BGP_IPV6_NODE;
  return CMD_SUCCESS;
}

DEFUNSH (VTYSH_BGPD,
	 address_family_ipv6_multicast,
	 address_family_ipv6_multicast_cmd,
	 "address-family ipv6 multicast",
	 "Enter Address Family command mode\n"
	 "Address family\n"
	 "Address Family Modifier\n")
{
  vty->node = BGP_IPV6M_NODE;
  return CMD_SUCCESS;
}

DEFUNSH (VTYSH_RIPD,
	 key_chain,
	 key_chain_cmd,
	 "key chain WORD",
	 "Authentication key management\n"
	 "Key-chain management\n"
	 "Key-chain name\n")
{
  vty->node = KEYCHAIN_NODE;
  return CMD_SUCCESS;
}	 

DEFUNSH (VTYSH_RIPD,
	 key,
	 key_cmd,
	 "key <0-2147483647>",
	 "Configure a key\n"
	 "Key identifier number\n")
{
  vty->node = KEYCHAIN_KEY_NODE;
  return CMD_SUCCESS;
}

DEFUNSH (VTYSH_RIPD,
	 router_rip,
	 router_rip_cmd,
	 "router rip",
	 ROUTER_STR
	 "RIP")
{
  vty->node = RIP_NODE;
  return CMD_SUCCESS;
}

DEFUNSH (VTYSH_RIPNGD,
	 router_ripng,
	 router_ripng_cmd,
	 "router ripng",
	 ROUTER_STR
	 "RIPng")
{
  vty->node = RIPNG_NODE;
  return CMD_SUCCESS;
}

DEFUNSH (VTYSH_OSPFD,
	 router_ospf,
	 router_ospf_cmd,
	 "router ospf",
	 "Enable a routing process\n"
	 "Start OSPF configuration\n")
{
  vty->node = OSPF_NODE;
  return CMD_SUCCESS;
}

ALIAS_SH (VTYSH_OSPFD,
	 router_ospf,
	 router_ospf_instance_cmd,
	 "router ospf <1-65535>",
	 "Enable a routing process\n"
	 "Start OSPF configuration\n"
         "Instance ID\n")

DEFUNSH (VTYSH_OSPF6D,
	 router_ospf6,
	 router_ospf6_cmd,
	 "router ospf6",
	 OSPF6_ROUTER_STR
	 OSPF6_STR)
{
  vty->node = OSPF6_NODE;
  return CMD_SUCCESS;
}

DEFUNSH (VTYSH_ISISD,
	 router_isis,
	 router_isis_cmd,
	 "router isis WORD",
	 ROUTER_STR
	 "ISO IS-IS\n"
	 "ISO Routing area tag")
{
  vty->node = ISIS_NODE;
  return CMD_SUCCESS;
}

DEFUNSH (VTYSH_RMAP,
	 route_map,
	 route_map_cmd,
	 "route-map WORD (deny|permit) <1-65535>",
	 "Create route-map or enter route-map command mode\n"
	 "Route map tag\n"
	 "Route map denies set operations\n"
	 "Route map permits set operations\n"
	 "Sequence to insert to/delete from existing route-map entry\n")
{
  vty->node = RMAP_NODE;
  return CMD_SUCCESS;
}

DEFUNSH (VTYSH_ALL,
	 vtysh_line_vty,
	 vtysh_line_vty_cmd,
	 "line vty",
	 "Configure a terminal line\n"
	 "Virtual terminal\n")
{
  vty->node = VTY_NODE;
  return CMD_SUCCESS;
}

DEFUNSH (VTYSH_ALL,
	 vtysh_enable, 
	 vtysh_enable_cmd,
	 "enable",
	 "Turn on privileged mode command\n")
{
  vty->node = ENABLE_NODE;
  return CMD_SUCCESS;
}

DEFUNSH (VTYSH_ALL,
	 vtysh_disable, 
	 vtysh_disable_cmd,
	 "disable",
	 "Turn off privileged mode command\n")
{
  if (vty->node == ENABLE_NODE)
    vty->node = VIEW_NODE;
  return CMD_SUCCESS;
}

DEFUNSH (VTYSH_ALL,
	 vtysh_config_terminal,
	 vtysh_config_terminal_cmd,
	 "configure terminal",
	 "Configuration from vty interface\n"
	 "Configuration terminal\n")
{
  vty->node = CONFIG_NODE;
  return CMD_SUCCESS;
}

static int
vtysh_exit (struct vty *vty)
{
  switch (vty->node)
    {
    case VIEW_NODE:
    case ENABLE_NODE:
      exit (0);
      break;
    case CONFIG_NODE:
      vty->node = ENABLE_NODE;
      break;
    case INTERFACE_NODE:
    case NS_NODE:
    case VRF_NODE:
    case ZEBRA_NODE:
    case BGP_NODE:
    case RIP_NODE:
    case RIPNG_NODE:
    case OSPF_NODE:
    case OSPF6_NODE:
    case ISIS_NODE:
    case MASC_NODE:
    case RMAP_NODE:
    case VTY_NODE:
    case KEYCHAIN_NODE:
      vtysh_execute("end");
      vtysh_execute("configure terminal");
      vty->node = CONFIG_NODE;
      break;
    case BGP_VPNV4_NODE:
    case BGP_VPNV6_NODE:
    case BGP_ENCAP_NODE:
    case BGP_ENCAPV6_NODE:
    case BGP_IPV4_NODE:
    case BGP_IPV4M_NODE:
    case BGP_IPV6_NODE:
    case BGP_IPV6M_NODE:
      vty->node = BGP_NODE;
      break;
    case KEYCHAIN_KEY_NODE:
      vty->node = KEYCHAIN_NODE;
      break;
    case LINK_PARAMS_NODE:
      vty->node = INTERFACE_NODE;
      break;
    default:
      break;
    }
  return CMD_SUCCESS;
}

DEFUNSH (VTYSH_ALL,
	 vtysh_exit_all,
	 vtysh_exit_all_cmd,
	 "exit",
	 "Exit current mode and down to previous mode\n")
{
  return vtysh_exit (vty);
}

ALIAS (vtysh_exit_all,
       vtysh_quit_all_cmd,
       "quit",
       "Exit current mode and down to previous mode\n")

DEFUNSH (VTYSH_BGPD,
	 exit_address_family,
	 exit_address_family_cmd,
	 "exit-address-family",
	 "Exit from Address Family configuration mode\n")
{
  if (vty->node == BGP_IPV4_NODE
      || vty->node == BGP_IPV4M_NODE
      || vty->node == BGP_VPNV4_NODE
      || vty->node == BGP_VPNV6_NODE
      || vty->node == BGP_ENCAP_NODE
      || vty->node == BGP_ENCAPV6_NODE
      || vty->node == BGP_IPV6_NODE
      || vty->node == BGP_IPV6M_NODE)
    vty->node = BGP_NODE;
  return CMD_SUCCESS;
}

DEFUNSH (VTYSH_ZEBRA,
	 vtysh_exit_zebra,
	 vtysh_exit_zebra_cmd,
	 "exit",
	 "Exit current mode and down to previous mode\n")
{
  return vtysh_exit (vty);
}

ALIAS (vtysh_exit_zebra,
       vtysh_quit_zebra_cmd,
       "quit",
       "Exit current mode and down to previous mode\n")

DEFUNSH (VTYSH_RIPD,
	 vtysh_exit_ripd,
	 vtysh_exit_ripd_cmd,
	 "exit",
	 "Exit current mode and down to previous mode\n")
{
  return vtysh_exit (vty);
}

ALIAS (vtysh_exit_ripd,
       vtysh_quit_ripd_cmd,
       "quit",
       "Exit current mode and down to previous mode\n")

DEFUNSH (VTYSH_RIPNGD,
	 vtysh_exit_ripngd,
	 vtysh_exit_ripngd_cmd,
	 "exit",
	 "Exit current mode and down to previous mode\n")
{
  return vtysh_exit (vty);
}

ALIAS (vtysh_exit_ripngd,
       vtysh_quit_ripngd_cmd,
       "quit",
       "Exit current mode and down to previous mode\n")

DEFUNSH (VTYSH_RMAP,
	 vtysh_exit_rmap,
	 vtysh_exit_rmap_cmd,
	 "exit",
	 "Exit current mode and down to previous mode\n")
{
  return vtysh_exit (vty);
}

ALIAS (vtysh_exit_rmap,
       vtysh_quit_rmap_cmd,
       "quit",
       "Exit current mode and down to previous mode\n")

DEFUNSH (VTYSH_BGPD,
	 vtysh_exit_bgpd,
	 vtysh_exit_bgpd_cmd,
	 "exit",
	 "Exit current mode and down to previous mode\n")
{
  return vtysh_exit (vty);
}

ALIAS (vtysh_exit_bgpd,
       vtysh_quit_bgpd_cmd,
       "quit",
       "Exit current mode and down to previous mode\n")

DEFUNSH (VTYSH_OSPFD,
	 vtysh_exit_ospfd,
	 vtysh_exit_ospfd_cmd,
	 "exit",
	 "Exit current mode and down to previous mode\n")
{
  return vtysh_exit (vty);
}

ALIAS (vtysh_exit_ospfd,
       vtysh_quit_ospfd_cmd,
       "quit",
       "Exit current mode and down to previous mode\n")

DEFUNSH (VTYSH_OSPF6D,
	 vtysh_exit_ospf6d,
	 vtysh_exit_ospf6d_cmd,
	 "exit",
	 "Exit current mode and down to previous mode\n")
{
  return vtysh_exit (vty);
}

ALIAS (vtysh_exit_ospf6d,
       vtysh_quit_ospf6d_cmd,
       "quit",
       "Exit current mode and down to previous mode\n")

DEFUNSH (VTYSH_ISISD,
	 vtysh_exit_isisd,
	 vtysh_exit_isisd_cmd,
	 "exit",
	 "Exit current mode and down to previous mode\n")
{
  return vtysh_exit (vty);
}

ALIAS (vtysh_exit_isisd,
       vtysh_quit_isisd_cmd,
       "quit",
       "Exit current mode and down to previous mode\n")

DEFUNSH (VTYSH_ALL,
         vtysh_exit_line_vty,
         vtysh_exit_line_vty_cmd,
         "exit",
         "Exit current mode and down to previous mode\n")
{
  return vtysh_exit (vty);
}

ALIAS (vtysh_exit_line_vty,
       vtysh_quit_line_vty_cmd,
       "quit",
       "Exit current mode and down to previous mode\n")

DEFUNSH (VTYSH_INTERFACE,
	 vtysh_interface,
	 vtysh_interface_cmd,
	 "interface IFNAME",
	 "Select an interface to configure\n"
	 "Interface's name\n")
{
  vty->node = INTERFACE_NODE;
  return CMD_SUCCESS;
}

ALIAS_SH (VTYSH_ZEBRA,
	 vtysh_interface,
	 vtysh_interface_vrf_cmd,
	 "interface IFNAME " VRF_CMD_STR,
	 "Select an interface to configure\n"
         "Interface's name\n"
         VRF_CMD_HELP_STR)

/* TODO Implement "no interface command in isisd. */
DEFSH (VTYSH_ZEBRA|VTYSH_RIPD|VTYSH_RIPNGD|VTYSH_OSPFD|VTYSH_OSPF6D,
       vtysh_no_interface_cmd,
       "no interface IFNAME",
       NO_STR
       "Delete a pseudo interface's configuration\n"
       "Interface's name\n")

DEFSH (VTYSH_ZEBRA,
       vtysh_no_interface_vrf_cmd,
       "no interface IFNAME " VRF_CMD_STR,
       NO_STR
       "Delete a pseudo interface's configuration\n"
       "Interface's name\n"
       VRF_CMD_HELP_STR)

DEFUNSH (VTYSH_NS,
         vtysh_ns,
         vtysh_ns_cmd,
         "logical-router <1-65535 ns NAME",
	 "Enable a logical-router\n"
         "Specify the logical-router indentifier\n"
         "The Name Space\n"
         "The file name in " NS_RUN_DIR ", or a full pathname\n")
{
  vty->node = NS_NODE;
  return CMD_SUCCESS;
}

DEFUNSH (VTYSH_VRF,
	 vtysh_vrf,
	 vtysh_vrf_cmd,
	 "vrf NAME",
	 "Select a VRF to configure\n"
	 "VRF's name\n")
{
  vty->node = VRF_NODE;
  return CMD_SUCCESS;
}

DEFSH (VTYSH_ZEBRA,
       vtysh_no_vrf_cmd,
       "no vrf NAME",
       NO_STR
       "Delete a pseudo vrf's configuration\n"
       "VRF's name\n")

DEFUNSH (VTYSH_NS,
         vtysh_exit_ns,
         vtysh_exit_ns_cmd,
         "exit",
         "Exit current mode and down to previous mode\n")
{
  return vtysh_exit (vty);
}

ALIAS (vtysh_exit_ns,
       vtysh_quit_ns_cmd,
       "quit",
       "Exit current mode and down to previous mode\n")

DEFUNSH (VTYSH_VRF,
	 vtysh_exit_vrf,
	 vtysh_exit_vrf_cmd,
	 "exit",
	 "Exit current mode and down to previous mode\n")
{
  return vtysh_exit (vty);
}

ALIAS (vtysh_exit_vrf,
       vtysh_quit_vrf_cmd,
       "quit",
       "Exit current mode and down to previous mode\n")

/* TODO Implement interface description commands in ripngd, ospf6d
 * and isisd. */
DEFSH (VTYSH_ZEBRA|VTYSH_RIPD|VTYSH_OSPFD,
       interface_desc_cmd,
       "description .LINE",
       "Interface specific description\n"
       "Characters describing this interface\n")
       
DEFSH (VTYSH_ZEBRA|VTYSH_RIPD|VTYSH_OSPFD,
       no_interface_desc_cmd,
       "no description",
       NO_STR
       "Interface specific description\n")

DEFUNSH (VTYSH_INTERFACE,
	 vtysh_exit_interface,
	 vtysh_exit_interface_cmd,
	 "exit",
	 "Exit current mode and down to previous mode\n")
{
  return vtysh_exit (vty);
}

ALIAS (vtysh_exit_interface,
       vtysh_quit_interface_cmd,
       "quit",
       "Exit current mode and down to previous mode\n")

DEFUN (vtysh_show_thread,
       vtysh_show_thread_cmd,
       "show thread cpu [FILTER]",
      SHOW_STR
      "Thread information\n"
      "Thread CPU usage\n"
      "Display filter (rwtexb)\n")
{
  unsigned int i;
  int ret = CMD_SUCCESS;
  char line[100];

  sprintf(line, "show thread cpu %s\n", (argc == 1) ? argv[0] : "");
  for (i = 0; i < array_size(vtysh_client); i++)
    if ( vtysh_client[i].fd >= 0 )
      {
        fprintf (stdout, "Thread statistics for %s:\n",
                 vtysh_client[i].name);
        ret = vtysh_client_execute (&vtysh_client[i], line, stdout);
        fprintf (stdout,"\n");
      }
  return ret;
}

DEFUN (vtysh_show_work_queues,
       vtysh_show_work_queues_cmd,
       "show work-queues",
       SHOW_STR
       "Work Queue information\n")
{
  unsigned int i;
  int ret = CMD_SUCCESS;
  char line[] = "show work-queues\n";

  for (i = 0; i < array_size(vtysh_client); i++)
    if ( vtysh_client[i].fd >= 0 )
      {
        fprintf (stdout, "Work queue statistics for %s:\n",
                 vtysh_client[i].name);
        ret = vtysh_client_execute (&vtysh_client[i], line, stdout);
        fprintf (stdout,"\n");
      }

  return ret;
}

DEFUN (vtysh_show_work_queues_daemon,
       vtysh_show_work_queues_daemon_cmd,
       "show work-queues (zebra|ripd|ripngd|ospfd|ospf6d|bgpd|isisd)",
       SHOW_STR
       "Work Queue information\n"
       "For the zebra daemon\n"
       "For the rip daemon\n"
       "For the ripng daemon\n"
       "For the ospf daemon\n"
       "For the ospfv6 daemon\n"
       "For the bgp daemon\n"
       "For the isis daemon\n")
{
  unsigned int i;
  int ret = CMD_SUCCESS;

  for (i = 0; i < array_size(vtysh_client); i++)
    {
      if (begins_with(vtysh_client[i].name, argv[0]))
        break;
    }

  ret = vtysh_client_execute(&vtysh_client[i], "show work-queues\n", stdout);

  return ret;
}

DEFUNSH (VTYSH_ZEBRA,
         vtysh_link_params,
         vtysh_link_params_cmd,
         "link-params",
         LINK_PARAMS_STR
         )
{
  vty->node = LINK_PARAMS_NODE;
  return CMD_SUCCESS;
}

/* Memory */
DEFUN (vtysh_show_memory,
       vtysh_show_memory_cmd,
       "show memory",
       SHOW_STR
       "Memory statistics\n")
{
  unsigned int i;
  int ret = CMD_SUCCESS;
  char line[] = "show memory\n";
  
  for (i = 0; i < array_size(vtysh_client); i++)
    if ( vtysh_client[i].fd >= 0 )
      {
        fprintf (stdout, "Memory statistics for %s:\n", 
                 vtysh_client[i].name);
        ret = vtysh_client_execute (&vtysh_client[i], line, stdout);
        fprintf (stdout,"\n");
      }
  
  return ret;
}

/* Logging commands. */
DEFUN (vtysh_show_logging,
       vtysh_show_logging_cmd,
       "show logging",
       SHOW_STR
       "Show current logging configuration\n")
{
  unsigned int i;
  int ret = CMD_SUCCESS;
  char line[] = "show logging\n";
  
  for (i = 0; i < array_size(vtysh_client); i++)
    if ( vtysh_client[i].fd >= 0 )
      {
        fprintf (stdout,"Logging configuration for %s:\n", 
                 vtysh_client[i].name);
        ret = vtysh_client_execute (&vtysh_client[i], line, stdout);
        fprintf (stdout,"\n");
      }
  
  return ret;
}

DEFUNSH (VTYSH_ALL,
	 vtysh_log_stdout,
	 vtysh_log_stdout_cmd,
	 "log stdout",
	 "Logging control\n"
	 "Set stdout logging level\n")
{
  return CMD_SUCCESS;
}

DEFUNSH (VTYSH_ALL,
	 vtysh_log_stdout_level,
	 vtysh_log_stdout_level_cmd,
	 "log stdout "LOG_LEVELS,
	 "Logging control\n"
	 "Set stdout logging level\n"
	 LOG_LEVEL_DESC)
{
  return CMD_SUCCESS;
}

DEFUNSH (VTYSH_ALL,
	 no_vtysh_log_stdout,
	 no_vtysh_log_stdout_cmd,
	 "no log stdout [LEVEL]",
	 NO_STR
	 "Logging control\n"
	 "Cancel logging to stdout\n"
	 "Logging level\n")
{
  return CMD_SUCCESS;
}

DEFUNSH (VTYSH_ALL,
	 vtysh_log_file,
	 vtysh_log_file_cmd,
	 "log file FILENAME",
	 "Logging control\n"
	 "Logging to file\n"
	 "Logging filename\n")
{
  return CMD_SUCCESS;
}

DEFUNSH (VTYSH_ALL,
	 vtysh_log_file_level,
	 vtysh_log_file_level_cmd,
	 "log file FILENAME "LOG_LEVELS,
	 "Logging control\n"
	 "Logging to file\n"
	 "Logging filename\n"
	 LOG_LEVEL_DESC)
{
  return CMD_SUCCESS;
}

DEFUNSH (VTYSH_ALL,
	 no_vtysh_log_file,
	 no_vtysh_log_file_cmd,
	 "no log file [FILENAME]",
	 NO_STR
	 "Logging control\n"
	 "Cancel logging to file\n"
	 "Logging file name\n")
{
  return CMD_SUCCESS;
}

ALIAS_SH (VTYSH_ALL,
	  no_vtysh_log_file,
	  no_vtysh_log_file_level_cmd,
	  "no log file FILENAME LEVEL",
	  NO_STR
	  "Logging control\n"
	  "Cancel logging to file\n"
	  "Logging file name\n"
	  "Logging level\n")

DEFUNSH (VTYSH_ALL,
	 vtysh_log_monitor,
	 vtysh_log_monitor_cmd,
	 "log monitor",
	 "Logging control\n"
	 "Set terminal line (monitor) logging level\n")
{
  return CMD_SUCCESS;
}

DEFUNSH (VTYSH_ALL,
	 vtysh_log_monitor_level,
	 vtysh_log_monitor_level_cmd,
	 "log monitor "LOG_LEVELS,
	 "Logging control\n"
	 "Set terminal line (monitor) logging level\n"
	 LOG_LEVEL_DESC)
{
  return CMD_SUCCESS;
}

DEFUNSH (VTYSH_ALL,
	 no_vtysh_log_monitor,
	 no_vtysh_log_monitor_cmd,
	 "no log monitor [LEVEL]",
	 NO_STR
	 "Logging control\n"
	 "Disable terminal line (monitor) logging\n"
	 "Logging level\n")
{
  return CMD_SUCCESS;
}

DEFUNSH (VTYSH_ALL,
	 vtysh_log_syslog,
	 vtysh_log_syslog_cmd,
	 "log syslog",
	 "Logging control\n"
	 "Set syslog logging level\n")
{
  return CMD_SUCCESS;
}

DEFUNSH (VTYSH_ALL,
	 vtysh_log_syslog_level,
	 vtysh_log_syslog_level_cmd,
	 "log syslog "LOG_LEVELS,
	 "Logging control\n"
	 "Set syslog logging level\n"
	 LOG_LEVEL_DESC)
{
  return CMD_SUCCESS;
}

DEFUNSH (VTYSH_ALL,
	 no_vtysh_log_syslog,
	 no_vtysh_log_syslog_cmd,
	 "no log syslog [LEVEL]",
	 NO_STR
	 "Logging control\n"
	 "Cancel logging to syslog\n"
	 "Logging level\n")
{
  return CMD_SUCCESS;
}

DEFUNSH (VTYSH_ALL,
	 vtysh_log_facility,
	 vtysh_log_facility_cmd,
	 "log facility "LOG_FACILITIES,
	 "Logging control\n"
	 "Facility parameter for syslog messages\n"
	 LOG_FACILITY_DESC)

{
  return CMD_SUCCESS;
}

DEFUNSH (VTYSH_ALL,
	 no_vtysh_log_facility,
	 no_vtysh_log_facility_cmd,
	 "no log facility [FACILITY]",
	 NO_STR
	 "Logging control\n"
	 "Reset syslog facility to default (daemon)\n"
	 "Syslog facility\n")

{
  return CMD_SUCCESS;
}

DEFUNSH_DEPRECATED (VTYSH_ALL,
		    vtysh_log_trap,
		    vtysh_log_trap_cmd,
		    "log trap "LOG_LEVELS,
		    "Logging control\n"
		    "(Deprecated) Set logging level and default for all destinations\n"
		    LOG_LEVEL_DESC)

{
  return CMD_SUCCESS;
}

DEFUNSH_DEPRECATED (VTYSH_ALL,
		    no_vtysh_log_trap,
		    no_vtysh_log_trap_cmd,
		    "no log trap [LEVEL]",
		    NO_STR
		    "Logging control\n"
		    "Permit all logging information\n"
		    "Logging level\n")
{
  return CMD_SUCCESS;
}

DEFUNSH (VTYSH_ALL,
	 vtysh_log_record_priority,
	 vtysh_log_record_priority_cmd,
	 "log record-priority",
	 "Logging control\n"
	 "Log the priority of the message within the message\n")
{
  return CMD_SUCCESS;
}

DEFUNSH (VTYSH_ALL,
	 no_vtysh_log_record_priority,
	 no_vtysh_log_record_priority_cmd,
	 "no log record-priority",
	 NO_STR
	 "Logging control\n"
	 "Do not log the priority of the message within the message\n")
{
  return CMD_SUCCESS;
}

DEFUNSH (VTYSH_ALL,
	 vtysh_log_timestamp_precision,
	 vtysh_log_timestamp_precision_cmd,
	 "log timestamp precision <0-6>",
	 "Logging control\n"
	 "Timestamp configuration\n"
	 "Set the timestamp precision\n"
	 "Number of subsecond digits\n")
{
  return CMD_SUCCESS;
}

DEFUNSH (VTYSH_ALL,
	 no_vtysh_log_timestamp_precision,
	 no_vtysh_log_timestamp_precision_cmd,
	 "no log timestamp precision",
	 NO_STR
	 "Logging control\n"
	 "Timestamp configuration\n"
	 "Reset the timestamp precision to the default value of 0\n")
{
  return CMD_SUCCESS;
}

DEFUNSH (VTYSH_ALL,
	 vtysh_service_password_encrypt,
	 vtysh_service_password_encrypt_cmd,
	 "service password-encryption",
	 "Set up miscellaneous service\n"
	 "Enable encrypted passwords\n")
{
  return CMD_SUCCESS;
}

DEFUNSH (VTYSH_ALL,
	 no_vtysh_service_password_encrypt,
	 no_vtysh_service_password_encrypt_cmd,
	 "no service password-encryption",
	 NO_STR
	 "Set up miscellaneous service\n"
	 "Enable encrypted passwords\n")
{
  return CMD_SUCCESS;
}

DEFUNSH (VTYSH_ALL,
	 vtysh_config_password,
	 vtysh_password_cmd,
	 "password (8|) WORD",
	 "Assign the terminal connection password\n"
	 "Specifies a HIDDEN password will follow\n"
	 "dummy string \n"
	 "The HIDDEN line password string\n")
{
  return CMD_SUCCESS;
}

DEFUNSH (VTYSH_ALL,
	 vtysh_password_text,
	 vtysh_password_text_cmd,
	 "password LINE",
	 "Assign the terminal connection password\n"
	 "The UNENCRYPTED (cleartext) line password\n")
{
  return CMD_SUCCESS;
}

DEFUNSH (VTYSH_ALL,
	 vtysh_config_enable_password,
	 vtysh_enable_password_cmd,
	 "enable password (8|) WORD",
	 "Modify enable password parameters\n"
	 "Assign the privileged level password\n"
	 "Specifies a HIDDEN password will follow\n"
	 "dummy string \n"
	 "The HIDDEN 'enable' password string\n")
{
  return CMD_SUCCESS;
}

DEFUNSH (VTYSH_ALL,
	 vtysh_enable_password_text,
	 vtysh_enable_password_text_cmd,
	 "enable password LINE",
	 "Modify enable password parameters\n"
	 "Assign the privileged level password\n"
	 "The UNENCRYPTED (cleartext) 'enable' password\n")
{
  return CMD_SUCCESS;
}

DEFUNSH (VTYSH_ALL,
	 no_vtysh_config_enable_password,
	 no_vtysh_enable_password_cmd,
	 "no enable password",
	 NO_STR
	 "Modify enable password parameters\n"
	 "Assign the privileged level password\n")
{
  return CMD_SUCCESS;
}

DEFUN (vtysh_write_terminal,
       vtysh_write_terminal_cmd,
       "write terminal",
       "Write running configuration to memory, network, or terminal\n"
       "Write to terminal\n")
{
  u_int i;
  char line[] = "write terminal\n";
  FILE *fp = NULL;

  if (vtysh_pager_name)
    {
      fp = popen (vtysh_pager_name, "w");
      if (fp == NULL)
	{
	  perror ("popen");
	  exit (1);
	}
    }
  else
    fp = stdout;

  vty_out (vty, "Building configuration...%s", VTY_NEWLINE);
  vty_out (vty, "%sCurrent configuration:%s", VTY_NEWLINE,
	   VTY_NEWLINE);
  vty_out (vty, "!%s", VTY_NEWLINE);

  for (i = 0; i < array_size(vtysh_client); i++)
    if ((argc < 1 ) || (begins_with(vtysh_client[i].name, argv[0])))
      vtysh_client_config (&vtysh_client[i], line);

  /* Integrate vtysh specific configuration. */
  vtysh_config_write ();

  vtysh_config_dump (fp);

  if (vtysh_pager_name && fp)
    {
      fflush (fp);
      if (pclose (fp) == -1)
	{
	  perror ("pclose");
	  exit (1);
	}
      fp = NULL;
    }

  vty_out (vty, "end%s", VTY_NEWLINE);
  
  return CMD_SUCCESS;
}

DEFUN (vtysh_write_terminal_daemon,
       vtysh_write_terminal_daemon_cmd,
       "write terminal (zebra|ripd|ripngd|ospfd|ospf6d|bgpd|isisd|pimd)",
       "Write running configuration to memory, network, or terminal\n"
       "Write to terminal\n"
       "For the zebra daemon\n"
       "For the rip daemon\n"
       "For the ripng daemon\n"
       "For the ospf daemon\n"
       "For the ospfv6 daemon\n"
       "For the bgp daemon\n"
       "For the isis daemon\n"
       "For the pim daemon\n")
{
  unsigned int i;
  int ret = CMD_SUCCESS;

  for (i = 0; i < array_size(vtysh_client); i++)
    {
      if (begins_with(vtysh_client[i].name, argv[0]))
	break;
    }

  ret = vtysh_client_execute(&vtysh_client[i], "show running-config\n", stdout);

  return ret;
}

DEFUN (vtysh_integrated_config,
       vtysh_integrated_config_cmd,
       "service integrated-vtysh-config",
       "Set up miscellaneous service\n"
       "Write configuration into integrated file\n")
{
  vtysh_writeconfig_integrated = 1;
  return CMD_SUCCESS;
}

DEFUN (no_vtysh_integrated_config,
       no_vtysh_integrated_config_cmd,
       "no service integrated-vtysh-config",
       NO_STR
       "Set up miscellaneous service\n"
       "Write configuration into integrated file\n")
{
  vtysh_writeconfig_integrated = 0;
  return CMD_SUCCESS;
}

static void
backup_config_file (const char *fbackup)
{
  char *integrate_sav = NULL;

  integrate_sav = malloc (strlen (fbackup) +
			  strlen (CONF_BACKUP_EXT) + 1);
  strcpy (integrate_sav, fbackup);
  strcat (integrate_sav, CONF_BACKUP_EXT);

  /* Move current configuration file to backup config file. */
  unlink (integrate_sav);
  rename (fbackup, integrate_sav);
  free (integrate_sav);
}

static int
write_config_integrated(void)
{
  u_int i;
  char line[] = "write terminal\n";
  FILE *fp, *fp1;

  fprintf (stdout,"Building Configuration...\n");

  backup_config_file(integrate_default);
  backup_config_file(host.config);

  fp = fopen (integrate_default, "w");
  if (fp == NULL)
    {
      fprintf (stdout,"%% Can't open configuration file %s due to '%s'\n",
	       integrate_default, safe_strerror(errno));
      return CMD_SUCCESS;
    }

  fp1 = fopen (host.config, "w");
  if (fp1 == NULL)
    {
      fprintf (stdout,"%% Can't open configuration file %s due to '%s'\n",
	       host.config, safe_strerror(errno));
      return CMD_SUCCESS;
    }

  vtysh_config_write ();
  vtysh_config_dump (fp1);

  fclose (fp1);
  for (i = 0; i < array_size(vtysh_client); i++)
    vtysh_client_config (&vtysh_client[i], line);

  vtysh_config_write ();
  vtysh_config_dump (fp);

  fclose (fp);

  if (chmod (integrate_default, CONFIGFILE_MASK) != 0)
    {
      fprintf (stdout,"%% Can't chmod configuration file %s: %s\n", 
	       integrate_default, safe_strerror(errno));
      return CMD_WARNING;
    }

 if (chmod (host.config, CONFIGFILE_MASK) != 0)
    {
      fprintf (stdout,"%% Can't chmod configuration file %s: %s (%d)\n", 
	       integrate_default, safe_strerror(errno), errno);
      return CMD_WARNING;
    }
  fprintf(stdout,"Integrated configuration saved to %s\n",integrate_default);

  fprintf (stdout,"[OK]\n");

  return CMD_SUCCESS;
}

DEFUN (vtysh_write_memory,
       vtysh_write_memory_cmd,
       "write memory",
       "Write running configuration to memory, network, or terminal\n"
       "Write configuration to the file (same as write file)\n")
{
  int ret = CMD_SUCCESS;
  char line[] = "write memory\n";
  u_int i;
  FILE *fp;

  /* If integrated Quagga.conf explicitely set. */
  if (vtysh_writeconfig_integrated)
    return write_config_integrated();
  else
    backup_config_file(integrate_default);

  fprintf (stdout,"Building Configuration...\n");
	  
  for (i = 0; i < array_size(vtysh_client); i++)
    ret = vtysh_client_execute (&vtysh_client[i], line, stdout);


  fp = fopen(host.config, "w");
  if (fp == NULL)
    {
      fprintf (stdout,"%% Can't open configuration file %s due to '%s'\n",
	       host.config, safe_strerror(errno));
      return CMD_SUCCESS;
    }

  vtysh_config_write ();
  vtysh_config_dump (fp);

  fclose (fp);

  if (chmod (host.config, CONFIGFILE_MASK) != 0)
    {
      fprintf (stdout,"%% Can't chmod configuration file %s: %s\n", 
	       integrate_default, safe_strerror(errno));
      return CMD_WARNING;
    }

  fprintf (stdout,"[OK]\n");

  return ret;
}

ALIAS (vtysh_write_memory,
       vtysh_copy_runningconfig_startupconfig_cmd,
       "copy running-config startup-config",  
       "Copy from one file to another\n"
       "Copy from current system configuration\n"
       "Copy to startup configuration\n")

ALIAS (vtysh_write_memory,
       vtysh_write_file_cmd,
       "write file",
       "Write running configuration to memory, network, or terminal\n"
       "Write configuration to the file (same as write memory)\n")

ALIAS (vtysh_write_memory,
       vtysh_write_cmd,
       "write",
       "Write running configuration to memory, network, or terminal\n")

ALIAS (vtysh_write_terminal,
       vtysh_show_running_config_cmd,
       "show running-config",
       SHOW_STR
       "Current operating configuration\n")

ALIAS (vtysh_write_terminal,
       vtysh_show_running_config_daemon_cmd,
       "show running-config (zebra|ripd|ripngd|ospfd|ospf6d|bgpd|isisd|pimd)",
       SHOW_STR
       "Current operating configuration\n"
       "For the zebra daemon\n"
       "For the rip daemon\n"
       "For the ripng daemon\n"
       "For the ospf daemon\n"
       "For the ospfv6 daemon\n"
       "For the bgp daemon\n"
       "For the isis daemon\n"
       "For the pim daemon\n")

DEFUN (vtysh_terminal_length,
       vtysh_terminal_length_cmd,
       "terminal length <0-512>",
       "Set terminal line parameters\n"
       "Set number of lines on a screen\n"
       "Number of lines on screen (0 for no pausing)\n")
{
  int lines;
  char *endptr = NULL;
  char default_pager[10];

  lines = strtol (argv[0], &endptr, 10);
  if (lines < 0 || lines > 512 || *endptr != '\0')
    {
      vty_out (vty, "length is malformed%s", VTY_NEWLINE);
      return CMD_WARNING;
    }

  if (vtysh_pager_name)
    {
      free (vtysh_pager_name);
      vtysh_pager_name = NULL;
    }

  if (lines != 0)
    {
      snprintf(default_pager, 10, "more -%i", lines);
      vtysh_pager_name = strdup (default_pager);
    }

  return CMD_SUCCESS;
}

DEFUN (vtysh_terminal_no_length,
       vtysh_terminal_no_length_cmd,
       "terminal no length",
       "Set terminal line parameters\n"
       NO_STR
       "Set number of lines on a screen\n")
{
  if (vtysh_pager_name)
    {
      free (vtysh_pager_name);
      vtysh_pager_name = NULL;
    }

  vtysh_pager_init();
  return CMD_SUCCESS;
}

DEFUN (vtysh_show_daemons,
       vtysh_show_daemons_cmd,
       "show daemons",
       SHOW_STR
       "Show list of running daemons\n")
{
  u_int i;

  for (i = 0; i < array_size(vtysh_client); i++)
    if ( vtysh_client[i].fd >= 0 )
      vty_out(vty, " %s", vtysh_client[i].name);
  vty_out(vty, "%s", VTY_NEWLINE);

  return CMD_SUCCESS;
}

/* Execute command in child process. */
static void
execute_command (const char *command, int argc, const char *arg1,
		 const char *arg2)
{
  pid_t pid;
  int status;

  /* Call fork(). */
  pid = fork ();

  if (pid < 0)
    {
      /* Failure of fork(). */
      fprintf (stderr, "Can't fork: %s\n", safe_strerror (errno));
      exit (1);
    }
  else if (pid == 0)
    {
      /* This is child process. */
      switch (argc)
	{
	case 0:
	  execlp (command, command, (const char *)NULL);
	  break;
	case 1:
	  execlp (command, command, arg1, (const char *)NULL);
	  break;
	case 2:
	  execlp (command, command, arg1, arg2, (const char *)NULL);
	  break;
	}

      /* When execlp suceed, this part is not executed. */
      fprintf (stderr, "Can't execute %s: %s\n", command, safe_strerror (errno));
      exit (1);
    }
  else
    {
      /* This is parent. */
      execute_flag = 1;
      wait4 (pid, &status, 0, NULL);
      execute_flag = 0;
    }
}

DEFUN (vtysh_ping,
       vtysh_ping_cmd,
       "ping WORD",
       "Send echo messages\n"
       "Ping destination address or hostname\n")
{
  execute_command ("ping", 1, argv[0], NULL);
  return CMD_SUCCESS;
}

ALIAS (vtysh_ping,
       vtysh_ping_ip_cmd,
       "ping ip WORD",
       "Send echo messages\n"
       "IP echo\n"
       "Ping destination address or hostname\n")

DEFUN (vtysh_traceroute,
       vtysh_traceroute_cmd,
       "traceroute WORD",
       "Trace route to destination\n"
       "Trace route to destination address or hostname\n")
{
  execute_command ("traceroute", 1, argv[0], NULL);
  return CMD_SUCCESS;
}

ALIAS (vtysh_traceroute,
       vtysh_traceroute_ip_cmd,
       "traceroute ip WORD",
       "Trace route to destination\n"
       "IP trace\n"
       "Trace route to destination address or hostname\n")

#ifdef HAVE_IPV6
DEFUN (vtysh_ping6,
       vtysh_ping6_cmd,
       "ping ipv6 WORD",
       "Send echo messages\n"
       "IPv6 echo\n"
       "Ping destination address or hostname\n")
{
  execute_command ("ping6", 1, argv[0], NULL);
  return CMD_SUCCESS;
}

DEFUN (vtysh_traceroute6,
       vtysh_traceroute6_cmd,
       "traceroute ipv6 WORD",
       "Trace route to destination\n"
       "IPv6 trace\n"
       "Trace route to destination address or hostname\n")
{
  execute_command ("traceroute6", 1, argv[0], NULL);
  return CMD_SUCCESS;
}
#endif

#if defined(HAVE_SHELL_ACCESS)
DEFUN (vtysh_telnet,
       vtysh_telnet_cmd,
       "telnet WORD",
       "Open a telnet connection\n"
       "IP address or hostname of a remote system\n")
{
  execute_command ("telnet", 1, argv[0], NULL);
  return CMD_SUCCESS;
}

DEFUN (vtysh_telnet_port,
       vtysh_telnet_port_cmd,
       "telnet WORD PORT",
       "Open a telnet connection\n"
       "IP address or hostname of a remote system\n"
       "TCP Port number\n")
{
  execute_command ("telnet", 2, argv[0], argv[1]);
  return CMD_SUCCESS;
}

DEFUN (vtysh_ssh,
       vtysh_ssh_cmd,
       "ssh WORD",
       "Open an ssh connection\n"
       "[user@]host\n")
{
  execute_command ("ssh", 1, argv[0], NULL);
  return CMD_SUCCESS;
}

DEFUN (vtysh_start_shell,
       vtysh_start_shell_cmd,
       "start-shell",
       "Start UNIX shell\n")
{
  execute_command ("sh", 0, NULL, NULL);
  return CMD_SUCCESS;
}

DEFUN (vtysh_start_bash,
       vtysh_start_bash_cmd,
       "start-shell bash",
       "Start UNIX shell\n"
       "Start bash\n")
{
  execute_command ("bash", 0, NULL, NULL);
  return CMD_SUCCESS;
}

DEFUN (vtysh_start_zsh,
       vtysh_start_zsh_cmd,
       "start-shell zsh",
       "Start UNIX shell\n"
       "Start Z shell\n")
{
  execute_command ("zsh", 0, NULL, NULL);
  return CMD_SUCCESS;
}
#endif

static void
vtysh_install_default (enum node_type node)
{
  install_element (node, &config_list_cmd);
}

/* Making connection to protocol daemon. */
static int
vtysh_connect (struct vtysh_client *vclient)
{
  int ret;
  int sock, len;
  struct sockaddr_un addr;
  struct stat s_stat;

  /* Stat socket to see if we have permission to access it. */
  ret = stat (vclient->path, &s_stat);
  if (ret < 0 && errno != ENOENT)
    {
      fprintf  (stderr, "vtysh_connect(%s): stat = %s\n", 
		vclient->path, safe_strerror(errno)); 
      exit(1);
    }
  
  if (ret >= 0)
    {
      if (! S_ISSOCK(s_stat.st_mode))
	{
	  fprintf (stderr, "vtysh_connect(%s): Not a socket\n",
		   vclient->path);
	  exit (1);
	}
      
    }

  sock = socket (AF_UNIX, SOCK_STREAM, 0);
  if (sock < 0)
    {
#ifdef DEBUG
      fprintf(stderr, "vtysh_connect(%s): socket = %s\n", vclient->path,
	      safe_strerror(errno));
#endif /* DEBUG */
      return -1;
    }

  memset (&addr, 0, sizeof (struct sockaddr_un));
  addr.sun_family = AF_UNIX;
  strncpy (addr.sun_path, vclient->path, strlen (vclient->path));
#ifdef HAVE_STRUCT_SOCKADDR_UN_SUN_LEN
  len = addr.sun_len = SUN_LEN(&addr);
#else
  len = sizeof (addr.sun_family) + strlen (addr.sun_path);
#endif /* HAVE_STRUCT_SOCKADDR_UN_SUN_LEN */

  ret = connect (sock, (struct sockaddr *) &addr, len);
  if (ret < 0)
    {
#ifdef DEBUG
      fprintf(stderr, "vtysh_connect(%s): connect = %s\n", vclient->path,
	      safe_strerror(errno));
#endif /* DEBUG */
      close (sock);
      return -1;
    }
  vclient->fd = sock;

  return 0;
}

/* Return true if str ends with suffix, else return false */
static int
ends_with(const char *str, const char *suffix)
{
  if (!str || !suffix)
    return 0;
  size_t lenstr = strlen(str);
  size_t lensuffix = strlen(suffix);
  if (lensuffix >  lenstr)
    return 0;
  return strncmp(str + lenstr - lensuffix, suffix, lensuffix) == 0;
}

static void
vtysh_client_sorted_insert (struct vtysh_client *head_client,
                            struct vtysh_client *client)
{
  struct vtysh_client *prev_node, *current_node;

  prev_node = head_client;
  current_node = head_client->next;
  while (current_node)
    {
      if (strcmp(current_node->path, client->path) > 0)
        break;

      prev_node = current_node;
      current_node = current_node->next;
    }
  client->next = current_node;
  prev_node->next = client;
}

#define MAXIMUM_INSTANCES 10

static void
vtysh_update_all_insances(struct vtysh_client * head_client)
{
  struct vtysh_client *client;
  char *ptr;
  DIR *dir;
  struct dirent *file;
  int n = 0;

  if (head_client->flag != VTYSH_OSPFD) return;

  /* ls /var/run/quagga/ and look for all files ending in .vty */
  dir = opendir("/var/run/quagga/");
  if (dir)
    {
      while ((file = readdir(dir)) != NULL)
        {
          if (begins_with(file->d_name, "ospfd-") && ends_with(file->d_name, ".vty"))
            {
              if (n == MAXIMUM_INSTANCES)
                {
                  fprintf(stderr,
                          "Parsing /var/run/quagga/, client limit(%d) reached!\n", n);
                  break;
                }
              client = (struct vtysh_client *) malloc(sizeof(struct vtysh_client));
              client->fd = -1;
	      client->name = "ospfd";
              client->flag = VTYSH_OSPFD;
              ptr = (char *) malloc(100);
              sprintf(ptr, "/var/run/quagga/%s", file->d_name);
	      client->path = (const char *)ptr;
              client->next = NULL;
              vtysh_client_sorted_insert(head_client, client);
              n++;
            }
        }
      closedir(dir);
    }
}

static int
vtysh_connect_all_instances (struct vtysh_client *head_client)
{
  struct vtysh_client *client;
  int rc = 0;

  vtysh_update_all_insances(head_client);

  client = head_client->next;
  while (client)
    {
      if (vtysh_connect(client) == 0)
        rc++;
      client = client->next;
    }

  return rc;
}

int
vtysh_connect_all(const char *daemon_name)
{
  u_int i;
  int rc = 0;
  int matches = 0;

  for (i = 0; i < array_size(vtysh_client); i++)
    {
      if (!daemon_name || !strcmp(daemon_name, vtysh_client[i].name))
	{
	  matches++;
	  if (vtysh_connect(&vtysh_client[i]) == 0)
	    rc++;

          rc += vtysh_connect_all_instances(&vtysh_client[i]);
       }
    }
  if (!matches)
    fprintf(stderr, "Error: no daemons match name %s!\n", daemon_name);
  return rc;
}

/* To disable readline's filename completion. */
static char *
vtysh_completion_entry_function (const char *ignore, int invoking_key)
{
  return NULL;
}

void
vtysh_readline_init (void)
{
  /* readline related settings. */
  rl_bind_key ('?', (rl_command_func_t *) vtysh_rl_describe);
  rl_completion_entry_function = vtysh_completion_entry_function;
  rl_attempted_completion_function = (rl_completion_func_t *)new_completion;
}

char *
vtysh_prompt (void)
{
  static struct utsname names;
  static char buf[100];
  const char*hostname;
  extern struct host host;

  hostname = host.name;

  if (!hostname)
    {
      if (!names.nodename[0])
	uname (&names);
      hostname = names.nodename;
    }

  snprintf (buf, sizeof buf, cmd_prompt (vty->node), hostname);

  return buf;
}

void
vtysh_init_vty (void)
{
  /* Make vty structure. */
  vty = vty_new ();
  vty->type = VTY_SHELL;
  vty->node = VIEW_NODE;

  /* Initialize commands. */
  cmd_init (0);

  /* Install nodes. */
  install_node (&bgp_node, NULL);
  install_node (&rip_node, NULL);
  install_node (&interface_node, NULL);
  install_node (&link_params_node, NULL);
  install_node (&ns_node, NULL);
  install_node (&vrf_node, NULL);
  install_node (&rmap_node, NULL);
  install_node (&zebra_node, NULL);
  install_node (&bgp_vpnv4_node, NULL);
  install_node (&bgp_vpnv6_node, NULL);
  install_node (&bgp_encap_node, NULL);
  install_node (&bgp_encapv6_node, NULL);
  install_node (&bgp_ipv4_node, NULL);
  install_node (&bgp_ipv4m_node, NULL);
/* #ifdef HAVE_IPV6 */
  install_node (&bgp_ipv6_node, NULL);
  install_node (&bgp_ipv6m_node, NULL);
/* #endif */
  install_node (&ospf_node, NULL);
/* #ifdef HAVE_IPV6 */
  install_node (&ripng_node, NULL);
  install_node (&ospf6_node, NULL);
/* #endif */
  install_node (&keychain_node, NULL);
  install_node (&keychain_key_node, NULL);
  install_node (&isis_node, NULL);
  install_node (&vty_node, NULL);

  vtysh_install_default (VIEW_NODE);
  vtysh_install_default (ENABLE_NODE);
  vtysh_install_default (CONFIG_NODE);
  vtysh_install_default (BGP_NODE);
  vtysh_install_default (RIP_NODE);
  vtysh_install_default (INTERFACE_NODE);
  vtysh_install_default (LINK_PARAMS_NODE);
  vtysh_install_default (NS_NODE);
  vtysh_install_default (VRF_NODE);
  vtysh_install_default (RMAP_NODE);
  vtysh_install_default (ZEBRA_NODE);
  vtysh_install_default (BGP_VPNV4_NODE);
  vtysh_install_default (BGP_VPNV6_NODE);
  vtysh_install_default (BGP_ENCAP_NODE);
  vtysh_install_default (BGP_ENCAPV6_NODE);
  vtysh_install_default (BGP_IPV4_NODE);
  vtysh_install_default (BGP_IPV4M_NODE);
  vtysh_install_default (BGP_IPV6_NODE);
  vtysh_install_default (BGP_IPV6M_NODE);
  vtysh_install_default (OSPF_NODE);
  vtysh_install_default (RIPNG_NODE);
  vtysh_install_default (OSPF6_NODE);
  vtysh_install_default (ISIS_NODE);
  vtysh_install_default (KEYCHAIN_NODE);
  vtysh_install_default (KEYCHAIN_KEY_NODE);
  vtysh_install_default (VTY_NODE);

  install_element (VIEW_NODE, &vtysh_enable_cmd);
  install_element (ENABLE_NODE, &vtysh_config_terminal_cmd);
  install_element (ENABLE_NODE, &vtysh_disable_cmd);

  /* "exit" command. */
  install_element (VIEW_NODE, &vtysh_exit_all_cmd);
  install_element (VIEW_NODE, &vtysh_quit_all_cmd);
  install_element (CONFIG_NODE, &vtysh_exit_all_cmd);
  /* install_element (CONFIG_NODE, &vtysh_quit_all_cmd); */
  install_element (ENABLE_NODE, &vtysh_exit_all_cmd);
  install_element (ENABLE_NODE, &vtysh_quit_all_cmd);
  install_element (RIP_NODE, &vtysh_exit_ripd_cmd);
  install_element (RIP_NODE, &vtysh_quit_ripd_cmd);
  install_element (RIPNG_NODE, &vtysh_exit_ripngd_cmd);
  install_element (RIPNG_NODE, &vtysh_quit_ripngd_cmd);
  install_element (OSPF_NODE, &vtysh_exit_ospfd_cmd);
  install_element (OSPF_NODE, &vtysh_quit_ospfd_cmd);
  install_element (OSPF6_NODE, &vtysh_exit_ospf6d_cmd);
  install_element (OSPF6_NODE, &vtysh_quit_ospf6d_cmd);
  install_element (BGP_NODE, &vtysh_exit_bgpd_cmd);
  install_element (BGP_NODE, &vtysh_quit_bgpd_cmd);
  install_element (BGP_VPNV4_NODE, &vtysh_exit_bgpd_cmd);
  install_element (BGP_VPNV4_NODE, &vtysh_quit_bgpd_cmd);
  install_element (BGP_VPNV6_NODE, &vtysh_exit_bgpd_cmd);
  install_element (BGP_VPNV6_NODE, &vtysh_quit_bgpd_cmd);
  install_element (BGP_ENCAP_NODE, &vtysh_exit_bgpd_cmd);
  install_element (BGP_ENCAP_NODE, &vtysh_quit_bgpd_cmd);
  install_element (BGP_ENCAPV6_NODE, &vtysh_exit_bgpd_cmd);
  install_element (BGP_ENCAPV6_NODE, &vtysh_quit_bgpd_cmd);
  install_element (BGP_IPV4_NODE, &vtysh_exit_bgpd_cmd);
  install_element (BGP_IPV4_NODE, &vtysh_quit_bgpd_cmd);
  install_element (BGP_IPV4M_NODE, &vtysh_exit_bgpd_cmd);
  install_element (BGP_IPV4M_NODE, &vtysh_quit_bgpd_cmd);
  install_element (BGP_IPV6_NODE, &vtysh_exit_bgpd_cmd);
  install_element (BGP_IPV6_NODE, &vtysh_quit_bgpd_cmd);
  install_element (BGP_IPV6M_NODE, &vtysh_exit_bgpd_cmd);
  install_element (BGP_IPV6M_NODE, &vtysh_quit_bgpd_cmd);
  install_element (ISIS_NODE, &vtysh_exit_isisd_cmd);
  install_element (ISIS_NODE, &vtysh_quit_isisd_cmd);
  install_element (KEYCHAIN_NODE, &vtysh_exit_ripd_cmd);
  install_element (KEYCHAIN_NODE, &vtysh_quit_ripd_cmd);
  install_element (KEYCHAIN_KEY_NODE, &vtysh_exit_ripd_cmd);
  install_element (KEYCHAIN_KEY_NODE, &vtysh_quit_ripd_cmd);
  install_element (RMAP_NODE, &vtysh_exit_rmap_cmd);
  install_element (RMAP_NODE, &vtysh_quit_rmap_cmd);
  install_element (VTY_NODE, &vtysh_exit_line_vty_cmd);
  install_element (VTY_NODE, &vtysh_quit_line_vty_cmd);

  /* "end" command. */
  install_element (CONFIG_NODE, &vtysh_end_all_cmd);
  install_element (ENABLE_NODE, &vtysh_end_all_cmd);
  install_element (RIP_NODE, &vtysh_end_all_cmd);
  install_element (RIPNG_NODE, &vtysh_end_all_cmd);
  install_element (OSPF_NODE, &vtysh_end_all_cmd);
  install_element (OSPF6_NODE, &vtysh_end_all_cmd);
  install_element (BGP_NODE, &vtysh_end_all_cmd);
  install_element (BGP_IPV4_NODE, &vtysh_end_all_cmd);
  install_element (BGP_IPV4M_NODE, &vtysh_end_all_cmd);
  install_element (BGP_VPNV4_NODE, &vtysh_end_all_cmd);
  install_element (BGP_VPNV6_NODE, &vtysh_end_all_cmd);
  install_element (BGP_ENCAP_NODE, &vtysh_end_all_cmd);
  install_element (BGP_ENCAPV6_NODE, &vtysh_end_all_cmd);
  install_element (BGP_IPV6_NODE, &vtysh_end_all_cmd);
  install_element (BGP_IPV6M_NODE, &vtysh_end_all_cmd);
  install_element (ISIS_NODE, &vtysh_end_all_cmd);
  install_element (KEYCHAIN_NODE, &vtysh_end_all_cmd);
  install_element (KEYCHAIN_KEY_NODE, &vtysh_end_all_cmd);
  install_element (RMAP_NODE, &vtysh_end_all_cmd);
  install_element (VTY_NODE, &vtysh_end_all_cmd);

  install_element (INTERFACE_NODE, &interface_desc_cmd);
  install_element (INTERFACE_NODE, &no_interface_desc_cmd);
  install_element (INTERFACE_NODE, &vtysh_end_all_cmd);
  install_element (INTERFACE_NODE, &vtysh_exit_interface_cmd);
  install_element (LINK_PARAMS_NODE, &vtysh_end_all_cmd);
  install_element (LINK_PARAMS_NODE, &vtysh_exit_interface_cmd);
  install_element (INTERFACE_NODE, &vtysh_quit_interface_cmd);

  install_element (NS_NODE, &vtysh_end_all_cmd);
  install_element (NS_NODE, &vtysh_exit_ns_cmd);
  install_element (NS_NODE, &vtysh_quit_ns_cmd);

  install_element (VRF_NODE, &vtysh_end_all_cmd);
  install_element (VRF_NODE, &vtysh_exit_vrf_cmd);
  install_element (VRF_NODE, &vtysh_quit_vrf_cmd);

  install_element (CONFIG_NODE, &router_rip_cmd);
#ifdef HAVE_IPV6
  install_element (CONFIG_NODE, &router_ripng_cmd);
#endif
  install_element (CONFIG_NODE, &router_ospf_cmd);
  install_element (CONFIG_NODE, &router_ospf_instance_cmd);
#ifdef HAVE_IPV6
  install_element (CONFIG_NODE, &router_ospf6_cmd);
#endif
  install_element (CONFIG_NODE, &router_isis_cmd);
  install_element (CONFIG_NODE, &router_bgp_cmd);
  install_element (CONFIG_NODE, &router_bgp_asn_cmd);
  install_element (CONFIG_NODE, &router_bgp_view_cmd);
  install_element (BGP_NODE, &address_family_vpnv4_cmd);
  install_element (BGP_NODE, &address_family_vpnv4_unicast_cmd);
  install_element (BGP_NODE, &address_family_vpnv6_cmd);
  install_element (BGP_NODE, &address_family_vpnv6_unicast_cmd);
  install_element (BGP_NODE, &address_family_encap_cmd);
  install_element (BGP_NODE, &address_family_encapv6_cmd);
  install_element (BGP_NODE, &address_family_ipv4_unicast_cmd);
  install_element (BGP_NODE, &address_family_ipv4_multicast_cmd);
#ifdef HAVE_IPV6
  install_element (BGP_NODE, &address_family_ipv6_cmd);
  install_element (BGP_NODE, &address_family_ipv6_unicast_cmd);
  install_element (BGP_NODE, &address_family_ipv6_multicast_cmd);
#endif
  install_element (BGP_VPNV4_NODE, &exit_address_family_cmd);
  install_element (BGP_VPNV6_NODE, &exit_address_family_cmd);
  install_element (BGP_ENCAP_NODE, &exit_address_family_cmd);
  install_element (BGP_ENCAPV6_NODE, &exit_address_family_cmd);
  install_element (BGP_IPV4_NODE, &exit_address_family_cmd);
  install_element (BGP_IPV4M_NODE, &exit_address_family_cmd);
  install_element (BGP_IPV6_NODE, &exit_address_family_cmd);
  install_element (BGP_IPV6M_NODE, &exit_address_family_cmd);
  install_element (CONFIG_NODE, &key_chain_cmd);
  install_element (CONFIG_NODE, &route_map_cmd);
  install_element (CONFIG_NODE, &vtysh_line_vty_cmd);
  install_element (KEYCHAIN_NODE, &key_cmd);
  install_element (KEYCHAIN_NODE, &key_chain_cmd);
  install_element (KEYCHAIN_KEY_NODE, &key_chain_cmd);
  install_element (CONFIG_NODE, &vtysh_interface_cmd);
  install_element (CONFIG_NODE, &vtysh_no_interface_cmd);
  install_element (CONFIG_NODE, &vtysh_interface_vrf_cmd);
  install_element (CONFIG_NODE, &vtysh_no_interface_vrf_cmd);
  install_element (INTERFACE_NODE, &vtysh_link_params_cmd);
  install_element (ENABLE_NODE, &vtysh_show_running_config_cmd);
  install_element (ENABLE_NODE, &vtysh_show_running_config_daemon_cmd);
  install_element (ENABLE_NODE, &vtysh_copy_runningconfig_startupconfig_cmd);
  install_element (ENABLE_NODE, &vtysh_write_file_cmd);
  install_element (ENABLE_NODE, &vtysh_write_cmd);

  install_element (CONFIG_NODE, &vtysh_vrf_cmd);
  install_element (CONFIG_NODE, &vtysh_no_vrf_cmd);

  /* "write terminal" command. */
  install_element (ENABLE_NODE, &vtysh_write_terminal_cmd);
  install_element (ENABLE_NODE, &vtysh_write_terminal_daemon_cmd);

  install_element (CONFIG_NODE, &vtysh_integrated_config_cmd);
  install_element (CONFIG_NODE, &no_vtysh_integrated_config_cmd);

  /* "write memory" command. */
  install_element (ENABLE_NODE, &vtysh_write_memory_cmd);

  install_element (VIEW_NODE, &vtysh_terminal_length_cmd);
  install_element (ENABLE_NODE, &vtysh_terminal_length_cmd);
  install_element (VIEW_NODE, &vtysh_terminal_no_length_cmd);
  install_element (ENABLE_NODE, &vtysh_terminal_no_length_cmd);
  install_element (VIEW_NODE, &vtysh_show_daemons_cmd);
  install_element (ENABLE_NODE, &vtysh_show_daemons_cmd);

  install_element (VIEW_NODE, &vtysh_ping_cmd);
  install_element (VIEW_NODE, &vtysh_ping_ip_cmd);
  install_element (VIEW_NODE, &vtysh_traceroute_cmd);
  install_element (VIEW_NODE, &vtysh_traceroute_ip_cmd);
#ifdef HAVE_IPV6
  install_element (VIEW_NODE, &vtysh_ping6_cmd);
  install_element (VIEW_NODE, &vtysh_traceroute6_cmd);
#endif
#if defined(HAVE_SHELL_ACCESS)
  install_element (VIEW_NODE, &vtysh_telnet_cmd);
  install_element (VIEW_NODE, &vtysh_telnet_port_cmd);
  install_element (VIEW_NODE, &vtysh_ssh_cmd);
#endif
  install_element (ENABLE_NODE, &vtysh_ping_cmd);
  install_element (ENABLE_NODE, &vtysh_ping_ip_cmd);
  install_element (ENABLE_NODE, &vtysh_traceroute_cmd);
  install_element (ENABLE_NODE, &vtysh_traceroute_ip_cmd);
#ifdef HAVE_IPV6
  install_element (ENABLE_NODE, &vtysh_ping6_cmd);
  install_element (ENABLE_NODE, &vtysh_traceroute6_cmd);
#endif
#if defined(HAVE_SHELL_ACCESS)
  install_element (ENABLE_NODE, &vtysh_telnet_cmd);
  install_element (ENABLE_NODE, &vtysh_telnet_port_cmd);
  install_element (ENABLE_NODE, &vtysh_ssh_cmd);
  install_element (ENABLE_NODE, &vtysh_start_shell_cmd);
  install_element (ENABLE_NODE, &vtysh_start_bash_cmd);
  install_element (ENABLE_NODE, &vtysh_start_zsh_cmd);
#endif

  install_element (VIEW_NODE, &vtysh_show_memory_cmd);
  install_element (ENABLE_NODE, &vtysh_show_memory_cmd);

  install_element (VIEW_NODE, &vtysh_show_work_queues_cmd);
  install_element (ENABLE_NODE, &vtysh_show_work_queues_cmd);
  install_element (ENABLE_NODE, &vtysh_show_work_queues_daemon_cmd);
  install_element (VIEW_NODE, &vtysh_show_work_queues_daemon_cmd);

  install_element (VIEW_NODE, &vtysh_show_thread_cmd);
  install_element (ENABLE_NODE, &vtysh_show_thread_cmd);

  /* Logging */
  install_element (ENABLE_NODE, &vtysh_show_logging_cmd);
  install_element (VIEW_NODE, &vtysh_show_logging_cmd);
  install_element (CONFIG_NODE, &vtysh_log_stdout_cmd);
  install_element (CONFIG_NODE, &vtysh_log_stdout_level_cmd);
  install_element (CONFIG_NODE, &no_vtysh_log_stdout_cmd);
  install_element (CONFIG_NODE, &vtysh_log_file_cmd);
  install_element (CONFIG_NODE, &vtysh_log_file_level_cmd);
  install_element (CONFIG_NODE, &no_vtysh_log_file_cmd);
  install_element (CONFIG_NODE, &no_vtysh_log_file_level_cmd);
  install_element (CONFIG_NODE, &vtysh_log_monitor_cmd);
  install_element (CONFIG_NODE, &vtysh_log_monitor_level_cmd);
  install_element (CONFIG_NODE, &no_vtysh_log_monitor_cmd);
  install_element (CONFIG_NODE, &vtysh_log_syslog_cmd);
  install_element (CONFIG_NODE, &vtysh_log_syslog_level_cmd);
  install_element (CONFIG_NODE, &no_vtysh_log_syslog_cmd);
  install_element (CONFIG_NODE, &vtysh_log_trap_cmd);
  install_element (CONFIG_NODE, &no_vtysh_log_trap_cmd);
  install_element (CONFIG_NODE, &vtysh_log_facility_cmd);
  install_element (CONFIG_NODE, &no_vtysh_log_facility_cmd);
  install_element (CONFIG_NODE, &vtysh_log_record_priority_cmd);
  install_element (CONFIG_NODE, &no_vtysh_log_record_priority_cmd);
  install_element (CONFIG_NODE, &vtysh_log_timestamp_precision_cmd);
  install_element (CONFIG_NODE, &no_vtysh_log_timestamp_precision_cmd);

  install_element (CONFIG_NODE, &vtysh_service_password_encrypt_cmd);
  install_element (CONFIG_NODE, &no_vtysh_service_password_encrypt_cmd);

  install_element (CONFIG_NODE, &vtysh_password_cmd);
  install_element (CONFIG_NODE, &vtysh_password_text_cmd);
  install_element (CONFIG_NODE, &vtysh_enable_password_cmd);
  install_element (CONFIG_NODE, &vtysh_enable_password_text_cmd);
  install_element (CONFIG_NODE, &no_vtysh_enable_password_cmd);

  /* grammar sandbox */
  grammar_sandbox_init();
}<|MERGE_RESOLUTION|>--- conflicted
+++ resolved
@@ -44,11 +44,9 @@
 #include "ns.h"
 #include "vrf.h"
 
-<<<<<<< HEAD
 #include "lib/grammar_sandbox.h"
-=======
+
 DEFINE_MTYPE_STATIC(MVTYSH, VTYSH_CMD, "Vtysh cmd copy")
->>>>>>> e3e29b32
 
 /* Struct VTY. */
 struct vty *vty;
