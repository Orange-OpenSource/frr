/* Zebra next hop tracking code
 * Copyright (C) 2013 Cumulus Networks, Inc.
 *
 * This file is part of GNU Zebra.
 *
 * GNU Zebra is free software; you can redistribute it and/or modify it
 * under the terms of the GNU General Public License as published by the
 * Free Software Foundation; either version 2, or (at your option) any
 * later version.
 *
 * GNU Zebra is distributed in the hope that it will be useful, but
 * WITHOUT ANY WARRANTY; without even the implied warranty of
 * MERCHANTABILITY or FITNESS FOR A PARTICULAR PURPOSE.  See the GNU
 * General Public License for more details.
 *
 * You should have received a copy of the GNU General Public License
 * along with GNU Zebra; see the file COPYING.  If not, write to the Free
 * Software Foundation, Inc., 59 Temple Place - Suite 330, Boston, MA
 * 02111-1307, USA.
 */

#include <zebra.h>

#include "prefix.h"
#include "table.h"
#include "memory.h"
#include "str.h"
#include "command.h"
#include "if.h"
#include "log.h"
#include "sockunion.h"
#include "linklist.h"
#include "thread.h"
#include "workqueue.h"
#include "prefix.h"
#include "routemap.h"
#include "stream.h"
#include "nexthop.h"
#include "vrf.h"

#include "zebra/rib.h"
#include "zebra/rt.h"
#include "zebra/zserv.h"
#include "zebra/zebra_ns.h"
#include "zebra/zebra_vrf.h"
#include "zebra/redistribute.h"
#include "zebra/debug.h"
#include "zebra/zebra_rnh.h"
#include "zebra/zebra_routemap.h"
#include "zebra/interface.h"
#include "zebra/zebra_memory.h"

static void free_state(vrf_id_t vrf_id, struct rib *rib, struct route_node *rn);
static void copy_state(struct rnh *rnh, struct rib *rib,
		       struct route_node *rn);
#define lookup_rnh_table(v, f)		         \
({						 \
  struct zebra_vrf *zvrf;                        \
  struct route_table *t = NULL;                  \
  zvrf = zebra_vrf_lookup(v);                    \
  if (zvrf)                                      \
    t = zvrf->rnh_table[family2afi(f)];	         \
  t;                                             \
})

static int compare_state(struct rib *r1, struct rib *r2);
static int send_client(struct rnh *rnh, struct zserv *client, rnh_type_t type,
                       vrf_id_t vrf_id);
static void print_rnh(struct route_node *rn, struct vty *vty);

int zebra_rnh_ip_default_route = 0;
int zebra_rnh_ipv6_default_route = 0;

static inline struct route_table *get_rnh_table(vrf_id_t vrfid, int family,
						rnh_type_t type)
{
  struct zebra_vrf *zvrf;
  struct route_table *t = NULL;

  zvrf = zebra_vrf_lookup(vrfid);
  if (zvrf)
    switch (type)
      {
      case RNH_NEXTHOP_TYPE:
	t = zvrf->rnh_table[family2afi(family)];
	break;
      case RNH_IMPORT_CHECK_TYPE:
	t = zvrf->import_check_table[family2afi(family)];
	break;
      }

  return t;
}

char *rnh_str (struct rnh *rnh, char *buf, int size)
{
  prefix2str(&(rnh->node->p), buf, size);
  return buf;
}

struct rnh *
zebra_add_rnh (struct prefix *p, vrf_id_t vrfid, rnh_type_t type)
{
  struct route_table *table;
  struct route_node *rn;
  struct rnh *rnh = NULL;
  char buf[PREFIX2STR_BUFFER];

  if (IS_ZEBRA_DEBUG_NHT)
    {
      prefix2str(p, buf, sizeof (buf));
      zlog_debug("%u: Add RNH %s type %d", vrfid, buf, type);
    }
  table = get_rnh_table(vrfid, PREFIX_FAMILY(p), type);
  if (!table)
    {
      prefix2str(p, buf, sizeof (buf));
      zlog_warn("%u: Add RNH %s type %d - table not found",
                vrfid, buf, type);
      return NULL;
    }

  /* Make it sure prefixlen is applied to the prefix. */
  apply_mask (p);

  /* Lookup (or add) route node.*/
  rn = route_node_get (table, p);

  if (!rn->info)
    {
      rnh = XCALLOC(MTYPE_RNH, sizeof(struct rnh));
      rnh->client_list = list_new();
      rnh->vrf_id = vrfid;
      rnh->zebra_static_route_list = list_new();
      route_lock_node (rn);
      rn->info = rnh;
      rnh->node = rn;
    }

  route_unlock_node (rn);
  return (rn->info);
}

struct rnh *
zebra_lookup_rnh (struct prefix *p, vrf_id_t vrfid, rnh_type_t type)
{
  struct route_table *table;
  struct route_node *rn;

  table = get_rnh_table(vrfid, PREFIX_FAMILY(p), type);
  if (!table)
    return NULL;

  /* Make it sure prefixlen is applied to the prefix. */
  apply_mask (p);

  /* Lookup route node.*/
  rn = route_node_lookup (table, p);
  if (!rn)
    return NULL;

  route_unlock_node (rn);
  return (rn->info);
}

void
zebra_delete_rnh (struct rnh *rnh, rnh_type_t type)
{
  struct route_node *rn;

  if (!rnh || (rnh->flags & ZEBRA_NHT_DELETED) || !(rn = rnh->node))
    return;

  if (IS_ZEBRA_DEBUG_NHT)
    {
      char buf[PREFIX2STR_BUFFER];
      zlog_debug("%u: Del RNH %s type %d",
                 rnh->vrf_id, rnh_str(rnh, buf, sizeof (buf)), type);
    }

  rnh->flags |= ZEBRA_NHT_DELETED;
  list_free(rnh->client_list);
  list_free(rnh->zebra_static_route_list);
  free_state(rnh->vrf_id, rnh->state, rn);
  XFREE(MTYPE_RNH, rn->info);
  rn->info = NULL;
  route_unlock_node (rn);
  return;
}

void
zebra_add_rnh_client (struct rnh *rnh, struct zserv *client, rnh_type_t type,
                      vrf_id_t vrf_id)
{
  if (IS_ZEBRA_DEBUG_NHT)
    {
      char buf[PREFIX2STR_BUFFER];
      zlog_debug("%u: Client %s registers for RNH %s type %d",
		 vrf_id, zebra_route_string(client->proto),
		 rnh_str(rnh, buf, sizeof (buf)), type);
    }
  if (!listnode_lookup(rnh->client_list, client))
    {
      listnode_add(rnh->client_list, client);
      send_client(rnh, client, type, vrf_id); // Pending: check if its needed
    }
}

void
zebra_remove_rnh_client (struct rnh *rnh, struct zserv *client, rnh_type_t type)
{
  if (IS_ZEBRA_DEBUG_NHT)
    {
      char buf[PREFIX2STR_BUFFER];
      zlog_debug("Client %s unregisters for RNH %s type %d",
		 zebra_route_string(client->proto),
		 rnh_str(rnh, buf, sizeof (buf)), type);
    }
  listnode_delete(rnh->client_list, client);
  if (list_isempty(rnh->client_list) &&
      list_isempty(rnh->zebra_static_route_list))
    zebra_delete_rnh(rnh, type);
}

void
zebra_register_rnh_static_nh(vrf_id_t vrf_id, struct prefix *nh,
                             struct route_node *static_rn)
{
  struct rnh *rnh;

  rnh = zebra_add_rnh(nh, vrf_id, RNH_NEXTHOP_TYPE);
  if (rnh && !listnode_lookup(rnh->zebra_static_route_list, static_rn))
    {
      listnode_add(rnh->zebra_static_route_list, static_rn);
    }
}

void
zebra_deregister_rnh_static_nh(vrf_id_t vrf_id, struct prefix *nh,
                               struct route_node *static_rn)
{
  struct rnh *rnh;

  rnh = zebra_lookup_rnh(nh, vrf_id, RNH_NEXTHOP_TYPE);
  if (!rnh || (rnh->flags & ZEBRA_NHT_DELETED))
    return;

  listnode_delete(rnh->zebra_static_route_list, static_rn);

  if (list_isempty(rnh->client_list) &&
      list_isempty(rnh->zebra_static_route_list))
    zebra_delete_rnh(rnh, RNH_NEXTHOP_TYPE);
}

void
zebra_deregister_rnh_static_nexthops (vrf_id_t vrf_id, struct nexthop *nexthop,
                                      struct route_node *rn)
{
  struct nexthop *nh;
  struct prefix nh_p;

  for (nh = nexthop; nh ; nh = nh->next)
    {
      switch (nh->type)
      {
        case NEXTHOP_TYPE_IPV4:
        case NEXTHOP_TYPE_IPV4_IFINDEX:
          nh_p.family = AF_INET;
          nh_p.prefixlen = IPV4_MAX_BITLEN;
          nh_p.u.prefix4 = nh->gate.ipv4;
          break;
        case NEXTHOP_TYPE_IPV6:
        case NEXTHOP_TYPE_IPV6_IFINDEX:
          nh_p.family = AF_INET6;
          nh_p.prefixlen = IPV6_MAX_BITLEN;
          nh_p.u.prefix6 = nh->gate.ipv6;
          break;
        /*
         * Not sure what really to do here, we are not
         * supposed to have either of these for NHT
         * and the code has no way to know what prefix
         * to use.  So I'm going to just continue
         * for the moment, which is preferable to
         * what is currently happening which is a
         * CRASH and BURN.
         * Some simple testing shows that we
         * are not leaving slag around for these
         * skipped static routes.  Since
         * they don't appear to be installed
         */
        case NEXTHOP_TYPE_IFINDEX:
        case NEXTHOP_TYPE_BLACKHOLE:
          continue;
          break;
      }
      zebra_deregister_rnh_static_nh(vrf_id, &nh_p, rn);
    }
}

/* Apply the NHT route-map for a client to the route (and nexthops)
 * resolving a NH.
 */
static int
zebra_rnh_apply_nht_rmap(int family, struct route_node *prn,
                         struct rib *rib, int proto)
{
  int at_least_one = 0;
  int rmap_family;	       /* Route map has diff AF family enum */
  struct nexthop *nexthop;
  int ret;

  rmap_family = (family == AF_INET) ? AFI_IP : AFI_IP6;

  if (prn && rib)
    {
      for (nexthop = rib->nexthop; nexthop; nexthop = nexthop->next)
	{
	  ret = zebra_nht_route_map_check(rmap_family, proto, &prn->p, rib,
					  nexthop);
	  if (ret != RMAP_DENYMATCH)
	    {
	      SET_FLAG (nexthop->flags, NEXTHOP_FLAG_ACTIVE);
	      at_least_one++; /* at least one valid NH */
	    }
	  else
	    {
	      UNSET_FLAG (nexthop->flags, NEXTHOP_FLAG_ACTIVE);
	    }
	}
    }
  return (at_least_one);
}

/*
 * Determine appropriate route (RIB entry) resolving a tracked entry
 * (nexthop or BGP route for import).
 */
static struct rib *
zebra_rnh_resolve_entry (vrf_id_t vrfid, int family, rnh_type_t type,
                         struct route_node *nrn, struct rnh *rnh,
                         struct route_node **prn)
{
  struct route_table *route_table;
  struct route_node *rn;
  struct rib *rib;

  *prn = NULL;

  route_table = zebra_vrf_table(family2afi(family), SAFI_UNICAST, vrfid);
  if (!route_table) // unexpected
    return NULL;

  rn = route_node_match(route_table, &nrn->p);
  if (!rn)
    return NULL;

  /* When resolving nexthops, do not resolve via the default route unless
   * 'ip nht resolve-via-default' is configured.
   */
  if ((type == RNH_NEXTHOP_TYPE) &&
      (is_default_prefix (&rn->p) &&
      !nh_resolve_via_default(rn->p.family)))
    rib = NULL;
 else if ((type == RNH_IMPORT_CHECK_TYPE) &&
          CHECK_FLAG(rnh->flags, ZEBRA_NHT_EXACT_MATCH) &&
          !prefix_same(&nrn->p, &rn->p))
   rib = NULL;
  else
    {
      /* Identify appropriate route entry. */
      RNODE_FOREACH_RIB(rn, rib)
        {
          if (CHECK_FLAG (rib->status, RIB_ENTRY_REMOVED))
            continue;
          if (CHECK_FLAG (rib->flags, ZEBRA_FLAG_SELECTED))
            {
              if (CHECK_FLAG(rnh->flags, ZEBRA_NHT_CONNECTED))
                {
                  if (rib->type == ZEBRA_ROUTE_CONNECT)
                    break;
                }
              else if ((type == RNH_IMPORT_CHECK_TYPE) &&
                       (rib->type == ZEBRA_ROUTE_BGP))
                continue;
              else
                break;
            }
        }
    }

  /* Need to unlock route node */
  route_unlock_node(rn);
  if (rib)
    *prn = rn;
  return rib;
}

/*
 * See if a tracked route entry for import (by BGP) has undergone any
 * change, and if so, notify the client.
 */
static void
zebra_rnh_eval_import_check_entry (vrf_id_t vrfid, int family, int force,
                                   struct route_node *nrn, struct rnh *rnh,
                                   struct rib *rib)
{
  int state_changed = 0;
  struct zserv *client;
  char bufn[INET6_ADDRSTRLEN];
  struct listnode *node;
  struct nexthop *nexthop, *tnexthop;
  int recursing;

  if (rib && (rnh->state == NULL))
    {
      for (ALL_NEXTHOPS_RO(rib->nexthop, nexthop, tnexthop, recursing))
        if (CHECK_FLAG (nexthop->flags, NEXTHOP_FLAG_FIB))
          {
            state_changed = 1;
            break;
          }
    }
  else if (!rib && (rnh->state != NULL))
    state_changed = 1;

  if (compare_state(rib, rnh->state))
    copy_state(rnh, rib, nrn);

  if (state_changed || force)
    {
      if (IS_ZEBRA_DEBUG_NHT)
        {
          prefix2str(&nrn->p, bufn, INET6_ADDRSTRLEN);
          zlog_debug("%u:%s: Route import check %s %s\n",
                     vrfid, bufn, rnh->state ? "passed" : "failed",
                     state_changed ? "(state changed)" : "");
        }
      /* state changed, notify clients */
      for (ALL_LIST_ELEMENTS_RO(rnh->client_list, node, client))
        {
          send_client(rnh, client, RNH_IMPORT_CHECK_TYPE, vrfid);
        }
    }
}

/*
 * Notify clients registered for this nexthop about a change.
 */
static void
zebra_rnh_notify_protocol_clients (vrf_id_t vrfid, int family,
                                   struct route_node *nrn, struct rnh *rnh,
                                   struct route_node *prn, struct rib *rib)
{
  struct listnode *node;
  struct zserv *client;
  char bufn[INET6_ADDRSTRLEN];
  char bufp[INET6_ADDRSTRLEN];
  int num_resolving_nh;

  if (IS_ZEBRA_DEBUG_NHT)
    {
      prefix2str(&nrn->p, bufn, INET6_ADDRSTRLEN);
      if (prn && rib)
        {
          prefix2str(&prn->p, bufp, INET6_ADDRSTRLEN);
          zlog_debug("%u:%s: NH resolved over route %s", vrfid, bufn, bufp);
        }
      else
        zlog_debug("%u:%s: NH has become unresolved", vrfid, bufn);
    }

  for (ALL_LIST_ELEMENTS_RO(rnh->client_list, node, client))
    {
      if (prn && rib)
        {
          /* Apply route-map for this client to route resolving this
           * nexthop to see if it is filtered or not.
           */
          num_resolving_nh = zebra_rnh_apply_nht_rmap(family, prn, rib,
                                                      client->proto);
          if (num_resolving_nh)
            rnh->filtered[client->proto] = 0;
          else
            rnh->filtered[client->proto] = 1;

          if (IS_ZEBRA_DEBUG_NHT)
            zlog_debug("%u:%s: Notifying client %s about NH %s",
                       vrfid, bufn, zebra_route_string(client->proto),
                       num_resolving_nh ? "" : "(filtered by route-map)");
        }
      else
        {
          rnh->filtered[client->proto] = 0;
          if (IS_ZEBRA_DEBUG_NHT)
            zlog_debug("%u:%s: Notifying client %s about NH (unreachable)",
                       vrfid, bufn, zebra_route_string(client->proto));
        }

      send_client(rnh, client, RNH_NEXTHOP_TYPE, vrfid);
    }
}

static void
zebra_rnh_process_static_routes (vrf_id_t vrfid, int family,
                                 struct route_node *nrn, struct rnh *rnh,
                                 struct route_node *prn, struct rib *rib)
{
  struct listnode *node;
  int num_resolving_nh = 0;
  struct route_node *static_rn;
  struct rib *srib;
  struct nexthop *nexthop;
  char bufn[INET6_ADDRSTRLEN];
  char bufp[INET6_ADDRSTRLEN];
  char bufs[INET6_ADDRSTRLEN];

  if (IS_ZEBRA_DEBUG_NHT)
    {
      prefix2str(&nrn->p, bufn, INET6_ADDRSTRLEN);
      if (prn)
        prefix2str(&prn->p, bufp, INET6_ADDRSTRLEN);
    }

  if (prn && rib)
    {
      /* Apply route-map for "static" to route resolving this
       * nexthop to see if it is filtered or not.
       */
      num_resolving_nh = zebra_rnh_apply_nht_rmap(family, prn, rib,
                                                  ZEBRA_ROUTE_STATIC);
      if (num_resolving_nh)
        rnh->filtered[ZEBRA_ROUTE_STATIC] = 0;
      else
        rnh->filtered[ZEBRA_ROUTE_STATIC] = 1;
    }
  else
    rnh->filtered[ZEBRA_ROUTE_STATIC] = 0;

  /* Evaluate each static route associated with this nexthop. */
  for (ALL_LIST_ELEMENTS_RO(rnh->zebra_static_route_list, node,
                            static_rn))
    {
      RNODE_FOREACH_RIB(static_rn, srib)
        {
          if (srib->type == ZEBRA_ROUTE_STATIC)
            continue;

	  /* Set the filter flag for the correct nexthop - static route may
	   * be having multiple. We care here only about registered nexthops.
	   */
	  for (nexthop = srib->nexthop; nexthop; nexthop = nexthop->next)
	    {
	      switch (nexthop->type)
		{
		case NEXTHOP_TYPE_IPV4:
		case NEXTHOP_TYPE_IPV4_IFINDEX:
		  if (nexthop->gate.ipv4.s_addr == nrn->p.u.prefix4.s_addr)
		    {
		      if (num_resolving_nh)
			UNSET_FLAG(nexthop->flags, NEXTHOP_FLAG_FILTERED);
		      else
			SET_FLAG(nexthop->flags, NEXTHOP_FLAG_FILTERED);
		    }
		  break;
		case NEXTHOP_TYPE_IPV6:
		case NEXTHOP_TYPE_IPV6_IFINDEX:

              if (memcmp(&nexthop->gate.ipv6,&nrn->p.u.prefix6, 16) == 0)
                {
                  if (num_resolving_nh)
                    UNSET_FLAG(nexthop->flags, NEXTHOP_FLAG_FILTERED);
                  else
                    SET_FLAG(nexthop->flags, NEXTHOP_FLAG_FILTERED);
                }
              break;
            default:
              break;
            }
        }

	  if (IS_ZEBRA_DEBUG_NHT)
	    {
	      prefix2str(&static_rn->p, bufs, INET6_ADDRSTRLEN);
	      if (prn && rib)
		zlog_debug("%u:%s: NH change %s, scheduling static route %s",
			   vrfid, bufn, num_resolving_nh ?
			   "" : "(filtered by route-map)", bufs);
	      else
		zlog_debug("%u:%s: NH unreachable, scheduling static route %s",
			   vrfid, bufn, bufs);
	    }

          SET_FLAG(srib->flags, ZEBRA_FLAG_CHANGED);
          SET_FLAG(srib->status, RIB_ENTRY_NEXTHOPS_CHANGED);
        }

<<<<<<< HEAD
      SET_FLAG(srib->status, RIB_ENTRY_CHANGED);
      SET_FLAG(srib->status, RIB_ENTRY_NEXTHOPS_CHANGED);
=======
>>>>>>> 71c35aae
      rib_queue_add(static_rn);
    }
}

/*
 * See if a tracked nexthop entry has undergone any change, and if so,
 * take appropriate action; this involves notifying any clients and/or
 * scheduling dependent static routes for processing.
 */
static void
zebra_rnh_eval_nexthop_entry (vrf_id_t vrfid, int family, int force,
                              struct route_node *nrn, struct rnh *rnh,
                              struct route_node *prn, struct rib *rib)
{
  int state_changed = 0;

  /* If we're resolving over a different route, resolution has changed or
   * the resolving route has some change (e.g., metric), there is a state
   * change.
   */
  if (!prefix_same(&rnh->resolved_route, &prn->p))
    {
      if (rib)
        UNSET_FLAG(rib->status, RIB_ENTRY_NEXTHOPS_CHANGED);

      if (prn)
        prefix_copy(&rnh->resolved_route, &prn->p);
      else
        memset(&rnh->resolved_route, 0, sizeof(struct prefix));

      copy_state(rnh, rib, nrn);
      state_changed = 1;
    }
  else if (compare_state(rib, rnh->state))
    {
      if (rib)
        UNSET_FLAG(rib->status, RIB_ENTRY_NEXTHOPS_CHANGED);

      copy_state(rnh, rib, nrn);
      state_changed = 1;
    }

  if (state_changed || force)
    {
      /* NOTE: Use the "copy" of resolving route stored in 'rnh' i.e.,
       * rnh->state.
       */
      /* Notify registered protocol clients. */
      zebra_rnh_notify_protocol_clients (vrfid, family, nrn, rnh,
                                         prn, rnh->state);

      /* Process static routes attached to this nexthop */
      zebra_rnh_process_static_routes (vrfid, family, nrn, rnh,
                                       prn, rnh->state);
    }
}

/* Evaluate one tracked entry */
static void
zebra_rnh_evaluate_entry (vrf_id_t vrfid, int family, int force, rnh_type_t type,
                          struct route_node *nrn)
{
  struct rnh *rnh;
  struct rib *rib;
  struct route_node *prn;
  char bufn[INET6_ADDRSTRLEN];

  if (IS_ZEBRA_DEBUG_NHT)
    {
      prefix2str(&nrn->p, bufn, INET6_ADDRSTRLEN);
      zlog_debug("%u:%s: Evaluate RNH, type %d %s",
                 vrfid, bufn, type, force ? "(force)" : "");
    }

  rnh = nrn->info;

  /* Identify route entry (RIB) resolving this tracked entry. */
  rib = zebra_rnh_resolve_entry (vrfid, family, type, nrn, rnh, &prn);

  /* If the entry cannot be resolved and that is also the existing state,
   * there is nothing further to do.
   */
  if (!rib && rnh->state == NULL && !force)
    return;

  /* Process based on type of entry. */
  if (type == RNH_IMPORT_CHECK_TYPE)
    zebra_rnh_eval_import_check_entry (vrfid, family, force,
                                       nrn, rnh, rib);
  else
    zebra_rnh_eval_nexthop_entry (vrfid, family, force,
                                  nrn, rnh, prn, rib);
}


/* Evaluate all tracked entries (nexthops or routes for import into BGP)
 * of a particular VRF and address-family or a specific prefix.
 */
void
zebra_evaluate_rnh (vrf_id_t vrfid, int family, int force, rnh_type_t type,
                    struct prefix *p)
{
  struct route_table *rnh_table;
  struct route_node *nrn;

  rnh_table = get_rnh_table(vrfid, family, type);
  if (!rnh_table) // unexpected
    return;

  if (p)
    {
      /* Evaluating a specific entry, make sure it exists. */
      nrn = route_node_lookup (rnh_table, p);
      if (nrn && nrn->info)
        zebra_rnh_evaluate_entry (vrfid, family, force, type, nrn);
      if (nrn)
        route_unlock_node (nrn);
    }
  else
    {
      /* Evaluate entire table. */
      nrn = route_top (rnh_table);
      while (nrn)
        {
          if (nrn->info)
            zebra_rnh_evaluate_entry (vrfid, family, force, type, nrn);
          nrn = route_next(nrn); /* this will also unlock nrn */
        }
    }
}

void
zebra_print_rnh_table (vrf_id_t vrfid, int af, struct vty *vty, rnh_type_t type)
{
  struct route_table *table;
  struct route_node *rn;

  table = get_rnh_table(vrfid, af, type);
  if (!table)
    {
      zlog_debug("print_rnhs: rnh table not found\n");
      return;
    }

  for (rn = route_top(table); rn; rn = route_next(rn))
      if (rn->info)
	print_rnh(rn, vty);
}

int
zebra_cleanup_rnh_client (vrf_id_t vrf_id, int family, struct zserv *client,
			  rnh_type_t type)
{
  struct route_table *ntable;
  struct route_node *nrn;
  struct rnh *rnh;

  if (IS_ZEBRA_DEBUG_NHT)
    zlog_debug("%u: Client %s RNH cleanup for family %d type %d",
               vrf_id, zebra_route_string(client->proto), family, type);

  ntable = get_rnh_table(vrf_id, family, type);
  if (!ntable)
    {
      zlog_debug("cleanup_rnh_client: rnh table not found\n");
      return -1;
    }

  for (nrn = route_top (ntable); nrn; nrn = route_next (nrn))
    {
      if (!nrn->info)
	  continue;

      rnh = nrn->info;
      zebra_remove_rnh_client(rnh, client, type);
    }
  return 1;
}

/**
 * free_state - free up the rib structure associated with the rnh.
 */
static void
free_state (vrf_id_t vrf_id, struct rib *rib, struct route_node *rn)
{

  if (!rib)
    return;

  /* free RIB and nexthops */
  zebra_deregister_rnh_static_nexthops (vrf_id, rib->nexthop, rn);
  nexthops_free(rib->nexthop);
  XFREE (MTYPE_RIB, rib);
}

static void
copy_state (struct rnh *rnh, struct rib *rib, struct route_node *rn)
{
  struct rib *state;
  struct nexthop *nh;

  if (rnh->state)
    {
      free_state(rnh->vrf_id, rnh->state, rn);
      rnh->state = NULL;
    }

  if (!rib)
    return;

  state = XCALLOC (MTYPE_RIB, sizeof (struct rib));
  state->type = rib->type;
  state->metric = rib->metric;

  for (nh = rib->nexthop; nh; nh = nh->next)
    rib_copy_nexthops(state, nh);
  rnh->state = state;
}

static int
compare_state (struct rib *r1, struct rib *r2)
{

  if (!r1 && !r2)
    return 0;

  if ((!r1 && r2) || (r1 && !r2))
      return 1;

  if (r1->metric != r2->metric)
      return 1;

  if (r1->nexthop_num != r2->nexthop_num)
      return 1;

  if (CHECK_FLAG(r1->status, RIB_ENTRY_NEXTHOPS_CHANGED))
    return 1;

  return 0;
}

static int
send_client (struct rnh *rnh, struct zserv *client, rnh_type_t type, vrf_id_t vrf_id)
{
  struct stream *s;
  struct rib *rib;
  unsigned long nump;
  u_char num;
  struct nexthop *nexthop;
  struct route_node *rn;
  int cmd = (type == RNH_IMPORT_CHECK_TYPE)
    ? ZEBRA_IMPORT_CHECK_UPDATE : ZEBRA_NEXTHOP_UPDATE;

  rn = rnh->node;
  rib = rnh->state;

  /* Get output stream. */
  s = client->obuf;
  stream_reset (s);

  zserv_create_header (s, cmd, vrf_id);

  stream_putw(s, rn->p.family);
  switch (rn->p.family)
    {
    case AF_INET:
      stream_putc(s, rn->p.prefixlen);
      stream_put_in_addr(s, &rn->p.u.prefix4);
      break;
    case AF_INET6:
      stream_putc(s, rn->p.prefixlen);
      stream_put(s, &rn->p.u.prefix6, IPV6_MAX_BYTELEN);
      break;
    default:
      zlog_err("%s: Unknown family (%d) notification attempted\n",
	       __FUNCTION__, rn->p.family);
      break;
    }
  if (rib)
    {
      stream_putl (s, rib->metric);
      num = 0;
      nump = stream_get_endp(s);
      stream_putc (s, 0);
      for (nexthop = rib->nexthop; nexthop; nexthop = nexthop->next)
	if ((CHECK_FLAG (nexthop->flags, NEXTHOP_FLAG_FIB) ||
             CHECK_FLAG (nexthop->flags, NEXTHOP_FLAG_RECURSIVE)) &&
	    CHECK_FLAG (nexthop->flags, NEXTHOP_FLAG_ACTIVE))
	  {
	    stream_putc (s, nexthop->type);
	    switch (nexthop->type)
	      {
	      case NEXTHOP_TYPE_IPV4:
		stream_put_in_addr (s, &nexthop->gate.ipv4);
		break;
	      case NEXTHOP_TYPE_IFINDEX:
		stream_putl (s, nexthop->ifindex);
		break;
	      case NEXTHOP_TYPE_IPV4_IFINDEX:
		stream_put_in_addr (s, &nexthop->gate.ipv4);
		stream_putl (s, nexthop->ifindex);
		break;
#ifdef HAVE_IPV6
	      case NEXTHOP_TYPE_IPV6:
		stream_put (s, &nexthop->gate.ipv6, 16);
		break;
	      case NEXTHOP_TYPE_IPV6_IFINDEX:
		stream_put (s, &nexthop->gate.ipv6, 16);
		stream_putl (s, nexthop->ifindex);
		break;
#endif /* HAVE_IPV6 */
	      default:
                /* do nothing */
		break;
	      }
	    num++;
	  }
      stream_putc_at (s, nump, num);
    }
  else
    {
      stream_putl (s, 0);
      stream_putc (s, 0);
    }
  stream_putw_at (s, 0, stream_get_endp (s));

  client->nh_last_upd_time = quagga_monotime();
  client->last_write_cmd = cmd;
  return zebra_server_send_message(client);
}

static void
print_nh (struct nexthop *nexthop, struct vty *vty)
{
  char buf[BUFSIZ];
  struct zebra_ns *zns = zebra_ns_lookup (NS_DEFAULT);

  switch (nexthop->type)
    {
    case NEXTHOP_TYPE_IPV4:
    case NEXTHOP_TYPE_IPV4_IFINDEX:
      vty_out (vty, " via %s", inet_ntoa (nexthop->gate.ipv4));
      if (nexthop->ifindex)
	vty_out (vty, ", %s", ifindex2ifname_per_ns (zns, nexthop->ifindex));
      break;
    case NEXTHOP_TYPE_IPV6:
    case NEXTHOP_TYPE_IPV6_IFINDEX:
      vty_out (vty, " %s",
	       inet_ntop (AF_INET6, &nexthop->gate.ipv6, buf, BUFSIZ));
      if (nexthop->ifindex)
	vty_out (vty, ", via %s", ifindex2ifname_per_ns (zns, nexthop->ifindex));
      break;
    case NEXTHOP_TYPE_IFINDEX:
      vty_out (vty, " is directly connected, %s",
	       ifindex2ifname_per_ns (zns, nexthop->ifindex));
      break;
    case NEXTHOP_TYPE_BLACKHOLE:
      vty_out (vty, " is directly connected, Null0");
      break;
    default:
      break;
    }
  vty_out(vty, "%s", VTY_NEWLINE);
}

static void
print_rnh (struct route_node *rn, struct vty *vty)
{
  struct rnh *rnh;
  struct nexthop *nexthop;
  struct listnode *node;
  struct zserv *client;
  char buf[BUFSIZ];

  rnh = rn->info;
  vty_out(vty, "%s%s%s", inet_ntop(rn->p.family, &rn->p.u.prefix, buf, BUFSIZ),
	  CHECK_FLAG(rnh->flags, ZEBRA_NHT_CONNECTED) ? "(Connected)" : "",
	  VTY_NEWLINE);
  if (rnh->state)
    {
      vty_out(vty, " resolved via %s%s",
	      zebra_route_string(rnh->state->type), VTY_NEWLINE);
      for (nexthop = rnh->state->nexthop; nexthop; nexthop = nexthop->next)
	print_nh(nexthop, vty);
    }
  else
    vty_out(vty, " unresolved%s%s",
	    CHECK_FLAG(rnh->flags, ZEBRA_NHT_CONNECTED) ? "(Connected)" : "",
	    VTY_NEWLINE);

  vty_out(vty, " Client list:");
  for (ALL_LIST_ELEMENTS_RO(rnh->client_list, node, client))
    vty_out(vty, " %s(fd %d)%s", zebra_route_string(client->proto),
	    client->sock, rnh->filtered[client->proto] ? "(filtered)" : "");
  if (!list_isempty(rnh->zebra_static_route_list))
    vty_out(vty, " zebra%s", rnh->filtered[ZEBRA_ROUTE_STATIC] ? "(filtered)" : "");
  vty_out(vty, "%s", VTY_NEWLINE);
}<|MERGE_RESOLUTION|>--- conflicted
+++ resolved
@@ -590,15 +590,10 @@
 			   vrfid, bufn, bufs);
 	    }
 
-          SET_FLAG(srib->flags, ZEBRA_FLAG_CHANGED);
+          SET_FLAG(srib->status, RIB_ENTRY_CHANGED);
           SET_FLAG(srib->status, RIB_ENTRY_NEXTHOPS_CHANGED);
         }
 
-<<<<<<< HEAD
-      SET_FLAG(srib->status, RIB_ENTRY_CHANGED);
-      SET_FLAG(srib->status, RIB_ENTRY_NEXTHOPS_CHANGED);
-=======
->>>>>>> 71c35aae
       rib_queue_add(static_rn);
     }
 }
