/* Zebra daemon server routine.
 * Copyright (C) 1997, 98, 99 Kunihiro Ishiguro
 *
 * This file is part of GNU Zebra.
 *
 * GNU Zebra is free software; you can redistribute it and/or modify it
 * under the terms of the GNU General Public License as published by the
 * Free Software Foundation; either version 2, or (at your option) any
 * later version.
 *
 * GNU Zebra is distributed in the hope that it will be useful, but
 * WITHOUT ANY WARRANTY; without even the implied warranty of
 * MERCHANTABILITY or FITNESS FOR A PARTICULAR PURPOSE.  See the GNU
 * General Public License for more details.
 *
 * You should have received a copy of the GNU General Public License along
 * with this program; see the file COPYING; if not, write to the Free Software
 * Foundation, Inc., 51 Franklin St, Fifth Floor, Boston, MA 02110-1301 USA
 */

#include <zebra.h>
#include <sys/un.h>
/* for basename */
#include <libgen.h>

#include "prefix.h"
#include "command.h"
#include "if.h"
#include "thread.h"
#include "stream.h"
#include "memory.h"
#include "zebra_memory.h"
#include "table.h"
#include "rib.h"
#include "network.h"
#include "sockunion.h"
#include "log.h"
#include "zclient.h"
#include "privs.h"
#include "network.h"
#include "buffer.h"
#include "nexthop.h"
#include "vrf.h"
#include "libfrr.h"
#include "sockopt.h"

#include "zebra/zserv.h"
#include "zebra/zebra_ns.h"
#include "zebra/zebra_vrf.h"
#include "zebra/router-id.h"
#include "zebra/redistribute.h"
#include "zebra/debug.h"
#include "zebra/zebra_rnh.h"
#include "zebra/rt_netlink.h"
#include "zebra/interface.h"
#include "zebra/zebra_ptm.h"
#include "zebra/rtadv.h"
#include "zebra/zebra_mpls.h"
#include "zebra/zebra_mroute.h"
#include "zebra/label_manager.h"
#include "zebra/zebra_vxlan.h"
#include "zebra/rt.h"

/* Event list of zebra. */
enum event { ZEBRA_SERV, ZEBRA_READ, ZEBRA_WRITE };

static void zebra_event(enum event event, int sock, struct zserv *client);

extern struct zebra_privs_t zserv_privs;

static void zebra_client_close(struct zserv *client);

static int zserv_delayed_close(struct thread *thread)
{
	struct zserv *client = THREAD_ARG(thread);

	client->t_suicide = NULL;
	zebra_client_close(client);
	return 0;
}

static int zserv_flush_data(struct thread *thread)
{
	struct zserv *client = THREAD_ARG(thread);

	client->t_write = NULL;
	if (client->t_suicide) {
		zebra_client_close(client);
		return -1;
	}
	switch (buffer_flush_available(client->wb, client->sock)) {
	case BUFFER_ERROR:
		zlog_warn(
			"%s: buffer_flush_available failed on zserv client fd %d, "
			"closing",
			__func__, client->sock);
		zebra_client_close(client);
		client = NULL;
		break;
	case BUFFER_PENDING:
		client->t_write = NULL;
		thread_add_write(zebrad.master, zserv_flush_data, client,
				 client->sock, &client->t_write);
		break;
	case BUFFER_EMPTY:
		break;
	}

	if (client)
		client->last_write_time = monotime(NULL);
	return 0;
}

int zebra_server_send_message(struct zserv *client)
{
	if (client->t_suicide)
		return -1;

	if (client->is_synchronous)
		return 0;

	stream_set_getp(client->obuf, 0);
	client->last_write_cmd = stream_getw_from(client->obuf, 6);
	switch (buffer_write(client->wb, client->sock,
			     STREAM_DATA(client->obuf),
			     stream_get_endp(client->obuf))) {
	case BUFFER_ERROR:
		zlog_warn(
			"%s: buffer_write failed to zserv client fd %d, closing",
			__func__, client->sock);
		/* Schedule a delayed close since many of the functions that
		   call this
		   one do not check the return code.  They do not allow for the
		   possibility that an I/O error may have caused the client to
		   be
		   deleted. */
		client->t_suicide = NULL;
		thread_add_event(zebrad.master, zserv_delayed_close, client, 0,
				 &client->t_suicide);
		return -1;
	case BUFFER_EMPTY:
		THREAD_OFF(client->t_write);
		break;
	case BUFFER_PENDING:
		thread_add_write(zebrad.master, zserv_flush_data, client,
				 client->sock, &client->t_write);
		break;
	}

	client->last_write_time = monotime(NULL);
	return 0;
}

static void zserv_encode_interface(struct stream *s, struct interface *ifp)
{
	/* Interface information. */
	stream_put(s, ifp->name, INTERFACE_NAMSIZ);
	stream_putl(s, ifp->ifindex);
	stream_putc(s, ifp->status);
	stream_putq(s, ifp->flags);
	stream_putc(s, ifp->ptm_enable);
	stream_putc(s, ifp->ptm_status);
	stream_putl(s, ifp->metric);
	stream_putl(s, ifp->speed);
	stream_putl(s, ifp->mtu);
	stream_putl(s, ifp->mtu6);
	stream_putl(s, ifp->bandwidth);
	stream_putl(s, ifp->ll_type);
	stream_putl(s, ifp->hw_addr_len);
	if (ifp->hw_addr_len)
		stream_put(s, ifp->hw_addr, ifp->hw_addr_len);

	/* Then, Traffic Engineering parameters if any */
	if (HAS_LINK_PARAMS(ifp) && IS_LINK_PARAMS_SET(ifp->link_params)) {
		stream_putc(s, 1);
		zebra_interface_link_params_write(s, ifp);
	} else
		stream_putc(s, 0);

	/* Write packet size. */
	stream_putw_at(s, 0, stream_get_endp(s));
}

static void zserv_encode_vrf(struct stream *s, struct zebra_vrf *zvrf)
{
	struct vrf_data data;
	const char *netns_name = zvrf_ns_name(zvrf);

	data.l.table_id = zvrf->table_id;

	if (netns_name)
		strlcpy(data.l.netns_name,
			basename((char *)netns_name), NS_NAMSIZ);
	else
		memset(data.l.netns_name, 0, NS_NAMSIZ);
	/* Pass the tableid and the netns NAME */
	stream_put(s, &data, sizeof(struct vrf_data));
	/* Interface information. */
	stream_put(s, zvrf_name(zvrf), VRF_NAMSIZ);
	/* Write packet size. */
	stream_putw_at(s, 0, stream_get_endp(s));
}

/* Interface is added. Send ZEBRA_INTERFACE_ADD to client. */
/*
 * This function is called in the following situations:
 * - in response to a 3-byte ZEBRA_INTERFACE_ADD request
 *   from the client.
 * - at startup, when zebra figures out the available interfaces
 * - when an interface is added (where support for
 *   RTM_IFANNOUNCE or AF_NETLINK sockets is available), or when
 *   an interface is marked IFF_UP (i.e., an RTM_IFINFO message is
 *   received)
 */
int zsend_interface_add(struct zserv *client, struct interface *ifp)
{
	struct stream *s;

	s = client->obuf;
	stream_reset(s);

	zclient_create_header(s, ZEBRA_INTERFACE_ADD, ifp->vrf_id);
	zserv_encode_interface(s, ifp);

	client->ifadd_cnt++;
	return zebra_server_send_message(client);
}

/* Interface deletion from zebra daemon. */
int zsend_interface_delete(struct zserv *client, struct interface *ifp)
{
	struct stream *s;

	s = client->obuf;
	stream_reset(s);

	zclient_create_header(s, ZEBRA_INTERFACE_DELETE, ifp->vrf_id);
	zserv_encode_interface(s, ifp);

	client->ifdel_cnt++;
	return zebra_server_send_message(client);
}

int zsend_vrf_add(struct zserv *client, struct zebra_vrf *zvrf)
{
	struct stream *s;

	s = client->obuf;
	stream_reset(s);

	zclient_create_header(s, ZEBRA_VRF_ADD, zvrf_id(zvrf));
	zserv_encode_vrf(s, zvrf);

	client->vrfadd_cnt++;
	return zebra_server_send_message(client);
}

/* VRF deletion from zebra daemon. */
int zsend_vrf_delete(struct zserv *client, struct zebra_vrf *zvrf)
{
	struct stream *s;

	s = client->obuf;
	stream_reset(s);

	zclient_create_header(s, ZEBRA_VRF_DELETE, zvrf_id(zvrf));
	zserv_encode_vrf(s, zvrf);

	client->vrfdel_cnt++;
	return zebra_server_send_message(client);
}

int zsend_interface_link_params(struct zserv *client, struct interface *ifp)
{
	struct stream *s;

	/* Check this client need interface information. */
	if (!client->ifinfo)
		return 0;

	if (!ifp->link_params)
		return 0;
	s = client->obuf;
	stream_reset(s);

	zclient_create_header(s, ZEBRA_INTERFACE_LINK_PARAMS, ifp->vrf_id);

	/* Add Interface Index */
	stream_putl(s, ifp->ifindex);

	/* Then TE Link Parameters */
	if (zebra_interface_link_params_write(s, ifp) == 0)
		return 0;

	/* Write packet size. */
	stream_putw_at(s, 0, stream_get_endp(s));

	return zebra_server_send_message(client);
}

/* Interface address is added/deleted. Send ZEBRA_INTERFACE_ADDRESS_ADD or
 * ZEBRA_INTERFACE_ADDRESS_DELETE to the client.
 *
 * A ZEBRA_INTERFACE_ADDRESS_ADD is sent in the following situations:
 * - in response to a 3-byte ZEBRA_INTERFACE_ADD request
 *   from the client, after the ZEBRA_INTERFACE_ADD has been
 *   sent from zebra to the client
 * - redistribute new address info to all clients in the following situations
 *    - at startup, when zebra figures out the available interfaces
 *    - when an interface is added (where support for
 *      RTM_IFANNOUNCE or AF_NETLINK sockets is available), or when
 *      an interface is marked IFF_UP (i.e., an RTM_IFINFO message is
 *      received)
 *    - for the vty commands "ip address A.B.C.D/M [<secondary>|<label LINE>]"
 *      and "no bandwidth <1-10000000>", "ipv6 address X:X::X:X/M"
 *    - when an RTM_NEWADDR message is received from the kernel,
 *
 * The call tree that triggers ZEBRA_INTERFACE_ADDRESS_DELETE:
 *
 *                   zsend_interface_address(DELETE)
 *                           ^
 *                           |
 *          zebra_interface_address_delete_update
 *             ^                        ^      ^
 *             |                        |      if_delete_update
 *             |                        |
 *         ip_address_uninstall        connected_delete_ipv4
 *         [ipv6_addresss_uninstall]   [connected_delete_ipv6]
 *             ^                        ^
 *             |                        |
 *             |                  RTM_NEWADDR on routing/netlink socket
 *             |
 *         vty commands:
 *     "no ip address A.B.C.D/M [label LINE]"
 *     "no ip address A.B.C.D/M secondary"
 *     ["no ipv6 address X:X::X:X/M"]
 *
 */
int zsend_interface_address(int cmd, struct zserv *client,
			    struct interface *ifp, struct connected *ifc)
{
	int blen;
	struct stream *s;
	struct prefix *p;

	s = client->obuf;
	stream_reset(s);

	zclient_create_header(s, cmd, ifp->vrf_id);
	stream_putl(s, ifp->ifindex);

	/* Interface address flag. */
	stream_putc(s, ifc->flags);

	/* Prefix information. */
	p = ifc->address;
	stream_putc(s, p->family);
	blen = prefix_blen(p);
	stream_put(s, &p->u.prefix, blen);

	/*
	 * XXX gnu version does not send prefixlen for
	 * ZEBRA_INTERFACE_ADDRESS_DELETE
	 * but zebra_interface_address_delete_read() in the gnu version
	 * expects to find it
	 */
	stream_putc(s, p->prefixlen);

	/* Destination. */
	p = ifc->destination;
	if (p)
		stream_put(s, &p->u.prefix, blen);
	else
		stream_put(s, NULL, blen);

	/* Write packet size. */
	stream_putw_at(s, 0, stream_get_endp(s));

	client->connected_rt_add_cnt++;
	return zebra_server_send_message(client);
}

static int zsend_interface_nbr_address(int cmd, struct zserv *client,
				       struct interface *ifp,
				       struct nbr_connected *ifc)
{
	int blen;
	struct stream *s;
	struct prefix *p;

	s = client->obuf;
	stream_reset(s);

	zclient_create_header(s, cmd, ifp->vrf_id);
	stream_putl(s, ifp->ifindex);

	/* Prefix information. */
	p = ifc->address;
	stream_putc(s, p->family);
	blen = prefix_blen(p);
	stream_put(s, &p->u.prefix, blen);

	/*
	 * XXX gnu version does not send prefixlen for
	 * ZEBRA_INTERFACE_ADDRESS_DELETE
	 * but zebra_interface_address_delete_read() in the gnu version
	 * expects to find it
	 */
	stream_putc(s, p->prefixlen);

	/* Write packet size. */
	stream_putw_at(s, 0, stream_get_endp(s));

	return zebra_server_send_message(client);
}

/* Interface address addition. */
static void zebra_interface_nbr_address_add_update(struct interface *ifp,
						   struct nbr_connected *ifc)
{
	struct listnode *node, *nnode;
	struct zserv *client;
	struct prefix *p;

	if (IS_ZEBRA_DEBUG_EVENT) {
		char buf[INET6_ADDRSTRLEN];

		p = ifc->address;
		zlog_debug(
			"MESSAGE: ZEBRA_INTERFACE_NBR_ADDRESS_ADD %s/%d on %s",
			inet_ntop(p->family, &p->u.prefix, buf,
				  INET6_ADDRSTRLEN),
			p->prefixlen, ifc->ifp->name);
	}

	for (ALL_LIST_ELEMENTS(zebrad.client_list, node, nnode, client))
		zsend_interface_nbr_address(ZEBRA_INTERFACE_NBR_ADDRESS_ADD,
					    client, ifp, ifc);
}

/* Interface address deletion. */
static void zebra_interface_nbr_address_delete_update(struct interface *ifp,
						      struct nbr_connected *ifc)
{
	struct listnode *node, *nnode;
	struct zserv *client;
	struct prefix *p;

	if (IS_ZEBRA_DEBUG_EVENT) {
		char buf[INET6_ADDRSTRLEN];

		p = ifc->address;
		zlog_debug(
			"MESSAGE: ZEBRA_INTERFACE_NBR_ADDRESS_DELETE %s/%d on %s",
			inet_ntop(p->family, &p->u.prefix, buf,
				  INET6_ADDRSTRLEN),
			p->prefixlen, ifc->ifp->name);
	}

	for (ALL_LIST_ELEMENTS(zebrad.client_list, node, nnode, client))
		zsend_interface_nbr_address(ZEBRA_INTERFACE_NBR_ADDRESS_DELETE,
					    client, ifp, ifc);
}

/* Send addresses on interface to client */
int zsend_interface_addresses(struct zserv *client, struct interface *ifp)
{
	struct listnode *cnode, *cnnode;
	struct connected *c;
	struct nbr_connected *nc;

	/* Send interface addresses. */
	for (ALL_LIST_ELEMENTS(ifp->connected, cnode, cnnode, c)) {
		if (!CHECK_FLAG(c->conf, ZEBRA_IFC_REAL))
			continue;

		if (zsend_interface_address(ZEBRA_INTERFACE_ADDRESS_ADD, client,
					    ifp, c)
		    < 0)
			return -1;
	}

	/* Send interface neighbors. */
	for (ALL_LIST_ELEMENTS(ifp->nbr_connected, cnode, cnnode, nc)) {
		if (zsend_interface_nbr_address(ZEBRA_INTERFACE_NBR_ADDRESS_ADD,
						client, ifp, nc)
		    < 0)
			return -1;
	}

	return 0;
}

/* Notify client about interface moving from one VRF to another.
 * Whether client is interested in old and new VRF is checked by caller.
 */
int zsend_interface_vrf_update(struct zserv *client, struct interface *ifp,
			       vrf_id_t vrf_id)
{
	struct stream *s;

	s = client->obuf;
	stream_reset(s);

	zclient_create_header(s, ZEBRA_INTERFACE_VRF_UPDATE, ifp->vrf_id);

	/* Fill in the ifIndex of the interface and its new VRF (id) */
	stream_putl(s, ifp->ifindex);
	stream_putl(s, vrf_id);

	/* Write packet size. */
	stream_putw_at(s, 0, stream_get_endp(s));

	client->if_vrfchg_cnt++;
	return zebra_server_send_message(client);
}

/* Add new nbr connected IPv6 address */
void nbr_connected_add_ipv6(struct interface *ifp, struct in6_addr *address)
{
	struct nbr_connected *ifc;
	struct prefix p;

	p.family = AF_INET6;
	IPV6_ADDR_COPY(&p.u.prefix, address);
	p.prefixlen = IPV6_MAX_PREFIXLEN;

	if (!(ifc = listnode_head(ifp->nbr_connected))) {
		/* new addition */
		ifc = nbr_connected_new();
		ifc->address = prefix_new();
		ifc->ifp = ifp;
		listnode_add(ifp->nbr_connected, ifc);
	}

	prefix_copy(ifc->address, &p);

	zebra_interface_nbr_address_add_update(ifp, ifc);

	if_nbr_ipv6ll_to_ipv4ll_neigh_update(ifp, address, 1);
}

void nbr_connected_delete_ipv6(struct interface *ifp, struct in6_addr *address)
{
	struct nbr_connected *ifc;
	struct prefix p;

	p.family = AF_INET6;
	IPV6_ADDR_COPY(&p.u.prefix, address);
	p.prefixlen = IPV6_MAX_PREFIXLEN;

	ifc = nbr_connected_check(ifp, &p);
	if (!ifc)
		return;

	listnode_delete(ifp->nbr_connected, ifc);

	zebra_interface_nbr_address_delete_update(ifp, ifc);

	if_nbr_ipv6ll_to_ipv4ll_neigh_update(ifp, address, 0);

	nbr_connected_free(ifc);
}

/*
 * The cmd passed to zsend_interface_update  may be ZEBRA_INTERFACE_UP or
 * ZEBRA_INTERFACE_DOWN.
 *
 * The ZEBRA_INTERFACE_UP message is sent from the zebra server to
 * the clients in one of 2 situations:
 *   - an if_up is detected e.g., as a result of an RTM_IFINFO message
 *   - a vty command modifying the bandwidth of an interface is received.
 * The ZEBRA_INTERFACE_DOWN message is sent when an if_down is detected.
 */
int zsend_interface_update(int cmd, struct zserv *client, struct interface *ifp)
{
	struct stream *s;

	s = client->obuf;
	stream_reset(s);

	zclient_create_header(s, cmd, ifp->vrf_id);
	zserv_encode_interface(s, ifp);

	if (cmd == ZEBRA_INTERFACE_UP)
		client->ifup_cnt++;
	else
		client->ifdown_cnt++;

	return zebra_server_send_message(client);
}

int zsend_redistribute_route(int cmd, struct zserv *client, struct prefix *p,
			     struct prefix *src_p, struct route_entry *re)
{
	struct zapi_route api;
	struct zapi_nexthop *api_nh;
	struct nexthop *nexthop;
	int count = 0;

	memset(&api, 0, sizeof(api));
	api.vrf_id = re->vrf_id;
	api.type = re->type;
	api.instance = re->instance;
	api.flags = re->flags;

	/* Prefix. */
	api.prefix = *p;
	if (src_p) {
		SET_FLAG(api.message, ZAPI_MESSAGE_SRCPFX);
		memcpy(&api.src_prefix, src_p, sizeof(api.src_prefix));
	}

	/* Nexthops. */
	if (re->nexthop_active_num) {
		SET_FLAG(api.message, ZAPI_MESSAGE_NEXTHOP);
		api.nexthop_num = re->nexthop_active_num;
	}
	for (nexthop = re->nexthop; nexthop; nexthop = nexthop->next) {
		if (!CHECK_FLAG(nexthop->flags, NEXTHOP_FLAG_ACTIVE))
			continue;

		api_nh = &api.nexthops[count];
		api_nh->vrf_id = nexthop->vrf_id;
		api_nh->type = nexthop->type;
		switch (nexthop->type) {
		case NEXTHOP_TYPE_BLACKHOLE:
			api_nh->bh_type = nexthop->bh_type;
			break;
		case NEXTHOP_TYPE_IPV4:
			api_nh->gate.ipv4 = nexthop->gate.ipv4;
			break;
		case NEXTHOP_TYPE_IPV4_IFINDEX:
			api_nh->gate.ipv4 = nexthop->gate.ipv4;
			api_nh->ifindex = nexthop->ifindex;
			break;
		case NEXTHOP_TYPE_IFINDEX:
			api_nh->ifindex = nexthop->ifindex;
			break;
		case NEXTHOP_TYPE_IPV6:
			api_nh->gate.ipv6 = nexthop->gate.ipv6;
			break;
		case NEXTHOP_TYPE_IPV6_IFINDEX:
			api_nh->gate.ipv6 = nexthop->gate.ipv6;
			api_nh->ifindex = nexthop->ifindex;
		}
		count++;
	}

	/* Attributes. */
	SET_FLAG(api.message, ZAPI_MESSAGE_DISTANCE);
	api.distance = re->distance;
	SET_FLAG(api.message, ZAPI_MESSAGE_METRIC);
	api.metric = re->metric;
	if (re->tag) {
		SET_FLAG(api.message, ZAPI_MESSAGE_TAG);
		api.tag = re->tag;
	}
	SET_FLAG(api.message, ZAPI_MESSAGE_MTU);
	api.mtu = re->mtu;

	/* Encode route and send. */
	if (zapi_route_encode(cmd, client->obuf, &api) < 0)
		return -1;
	return zebra_server_send_message(client);
}

static int zsend_write_nexthop(struct stream *s, struct nexthop *nexthop)
{
	stream_putc(s, nexthop->type);
	switch (nexthop->type) {
	case NEXTHOP_TYPE_IPV4:
	case NEXTHOP_TYPE_IPV4_IFINDEX:
		stream_put_in_addr(s, &nexthop->gate.ipv4);
		stream_putl(s, nexthop->ifindex);
		break;
	case NEXTHOP_TYPE_IPV6:
		stream_put(s, &nexthop->gate.ipv6, 16);
		break;
	case NEXTHOP_TYPE_IPV6_IFINDEX:
		stream_put(s, &nexthop->gate.ipv6, 16);
		stream_putl(s, nexthop->ifindex);
		break;
	case NEXTHOP_TYPE_IFINDEX:
		stream_putl(s, nexthop->ifindex);
		break;
	default:
		/* do nothing */
		break;
	}
	return 1;
}

/* Nexthop register */
static int zserv_rnh_register(struct zserv *client, u_short length,
			      rnh_type_t type, struct zebra_vrf *zvrf)
{
	struct rnh *rnh;
	struct stream *s;
	struct prefix p;
	u_short l = 0;
	u_char flags = 0;

	if (IS_ZEBRA_DEBUG_NHT)
		zlog_debug(
			"rnh_register msg from client %s: length=%d, type=%s\n",
			zebra_route_string(client->proto), length,
			(type == RNH_NEXTHOP_TYPE) ? "nexthop" : "route");

	s = client->ibuf;

	client->nh_reg_time = monotime(NULL);

	while (l < length) {
		STREAM_GETC(s, flags);
		STREAM_GETW(s, p.family);
		STREAM_GETC(s, p.prefixlen);
		l += 4;
		if (p.family == AF_INET) {
			if (p.prefixlen > IPV4_MAX_BITLEN) {
				zlog_warn("%s: Specified prefix length %d is too large for a v4 address",
					  __PRETTY_FUNCTION__, p.prefixlen);
				return -1;
			}
			STREAM_GET(&p.u.prefix4.s_addr, s, IPV4_MAX_BYTELEN);
			l += IPV4_MAX_BYTELEN;
		} else if (p.family == AF_INET6) {
			if (p.prefixlen > IPV6_MAX_BITLEN) {
				zlog_warn("%s: Specified prefix length %d is to large for a v6 address",
					  __PRETTY_FUNCTION__, p.prefixlen);
				return -1;
			}
			STREAM_GET(&p.u.prefix6, s, IPV6_MAX_BYTELEN);
			l += IPV6_MAX_BYTELEN;
		} else {
			zlog_err(
				"rnh_register: Received unknown family type %d\n",
				p.family);
			return -1;
		}
		rnh = zebra_add_rnh(&p, zvrf_id(zvrf), type);
		if (type == RNH_NEXTHOP_TYPE) {
			if (flags
			    && !CHECK_FLAG(rnh->flags, ZEBRA_NHT_CONNECTED))
				SET_FLAG(rnh->flags, ZEBRA_NHT_CONNECTED);
			else if (!flags
				 && CHECK_FLAG(rnh->flags, ZEBRA_NHT_CONNECTED))
				UNSET_FLAG(rnh->flags, ZEBRA_NHT_CONNECTED);
		} else if (type == RNH_IMPORT_CHECK_TYPE) {
			if (flags
			    && !CHECK_FLAG(rnh->flags, ZEBRA_NHT_EXACT_MATCH))
				SET_FLAG(rnh->flags, ZEBRA_NHT_EXACT_MATCH);
			else if (!flags && CHECK_FLAG(rnh->flags,
						      ZEBRA_NHT_EXACT_MATCH))
				UNSET_FLAG(rnh->flags, ZEBRA_NHT_EXACT_MATCH);
		}

		zebra_add_rnh_client(rnh, client, type, zvrf_id(zvrf));
		/* Anything not AF_INET/INET6 has been filtered out above */
		zebra_evaluate_rnh(zvrf_id(zvrf), p.family, 1, type, &p);
	}

stream_failure:
	return 0;
}

/* Nexthop register */
static int zserv_rnh_unregister(struct zserv *client, u_short length,
				rnh_type_t type, struct zebra_vrf *zvrf)
{
	struct rnh *rnh;
	struct stream *s;
	struct prefix p;
	u_short l = 0;

	if (IS_ZEBRA_DEBUG_NHT)
		zlog_debug("rnh_unregister msg from client %s: length=%d\n",
			   zebra_route_string(client->proto), length);

	s = client->ibuf;

	while (l < length) {
		uint8_t flags;

		STREAM_GETC(s, flags);
		if (flags != 0)
			goto stream_failure;

		STREAM_GETW(s, p.family);
		STREAM_GETC(s, p.prefixlen);
		l += 4;
		if (p.family == AF_INET) {
			if (p.prefixlen > IPV4_MAX_BITLEN) {
				zlog_warn("%s: Specified prefix length %d is to large for a v4 address",
					  __PRETTY_FUNCTION__, p.prefixlen);
				return -1;
			}
			STREAM_GET(&p.u.prefix4.s_addr, s, IPV4_MAX_BYTELEN);
			l += IPV4_MAX_BYTELEN;
		} else if (p.family == AF_INET6) {
			if (p.prefixlen > IPV6_MAX_BITLEN) {
				zlog_warn("%s: Specified prefix length %d is to large for a v6 address",
					  __PRETTY_FUNCTION__, p.prefixlen);
				return -1;
			}
			STREAM_GET(&p.u.prefix6, s, IPV6_MAX_BYTELEN);
			l += IPV6_MAX_BYTELEN;
		} else {
			zlog_err(
				"rnh_register: Received unknown family type %d\n",
				p.family);
			return -1;
		}
		rnh = zebra_lookup_rnh(&p, zvrf_id(zvrf), type);
		if (rnh) {
			client->nh_dereg_time = monotime(NULL);
			zebra_remove_rnh_client(rnh, client, type);
		}
	}
stream_failure:
	return 0;
}

#define ZEBRA_MIN_FEC_LENGTH 5

/* FEC register */
static int zserv_fec_register(struct zserv *client, u_short length)
{
	struct stream *s;
	struct zebra_vrf *zvrf;
	u_short l = 0;
	struct prefix p;
	u_int16_t flags;
	u_int32_t label_index = MPLS_INVALID_LABEL_INDEX;

	s = client->ibuf;
	zvrf = vrf_info_lookup(VRF_DEFAULT);
	if (!zvrf)
		return 0; // unexpected

	/*
	 * The minimum amount of data that can be sent for one fec
	 * registration
	 */
	if (length < ZEBRA_MIN_FEC_LENGTH) {
		zlog_err(
			"fec_register: Received a fec register of length %d, it is of insufficient size to properly decode",
			length);
		return -1;
	}

	while (l < length) {
		STREAM_GETW(s, flags);
		memset(&p, 0, sizeof(p));
		STREAM_GETW(s, p.family);
		if (p.family != AF_INET && p.family != AF_INET6) {
			zlog_err(
				"fec_register: Received unknown family type %d\n",
				p.family);
			return -1;
		}
		STREAM_GETC(s, p.prefixlen);
		if ((p.family == AF_INET && p.prefixlen > IPV4_MAX_BITLEN) ||
		    (p.family == AF_INET6 && p.prefixlen > IPV6_MAX_BITLEN)) {
			zlog_warn("%s: Specified prefix length: %d is to long for %d",
				  __PRETTY_FUNCTION__, p.prefixlen, p.family);
			return -1;
		}
		l += 5;
		STREAM_GET(&p.u.prefix, s, PSIZE(p.prefixlen));
		l += PSIZE(p.prefixlen);
		if (flags & ZEBRA_FEC_REGISTER_LABEL_INDEX) {
			STREAM_GETL(s, label_index);
			l += 4;
		} else
			label_index = MPLS_INVALID_LABEL_INDEX;
		zebra_mpls_fec_register(zvrf, &p, label_index, client);
	}

stream_failure:
	return 0;
}

/* FEC unregister */
static int zserv_fec_unregister(struct zserv *client, u_short length)
{
	struct stream *s;
	struct zebra_vrf *zvrf;
	u_short l = 0;
	struct prefix p;
	uint16_t flags;

	s = client->ibuf;
	zvrf = vrf_info_lookup(VRF_DEFAULT);
	if (!zvrf)
		return 0; // unexpected

	/*
	 * The minimum amount of data that can be sent for one
	 * fec unregistration
	 */
	if (length < ZEBRA_MIN_FEC_LENGTH) {
		zlog_err(
			"fec_unregister: Received a fec unregister of length %d, it is of insufficient size to properly decode",
			length);
		return -1;
	}

	while (l < length) {
		STREAM_GETW(s, flags);
		if (flags != 0)
			goto stream_failure;

		memset(&p, 0, sizeof(p));
		STREAM_GETW(s, p.family);
		if (p.family != AF_INET && p.family != AF_INET6) {
			zlog_err(
				"fec_unregister: Received unknown family type %d\n",
				p.family);
			return -1;
		}
		STREAM_GETC(s, p.prefixlen);
		if ((p.family == AF_INET && p.prefixlen > IPV4_MAX_BITLEN) ||
		    (p.family == AF_INET6 && p.prefixlen > IPV6_MAX_BITLEN)) {
			zlog_warn("%s: Received prefix length %d which is greater than %d can support",
				  __PRETTY_FUNCTION__, p.prefixlen, p.family);
			return -1;
		}
		l += 5;
		STREAM_GET(&p.u.prefix, s, PSIZE(p.prefixlen));
		l += PSIZE(p.prefixlen);
		zebra_mpls_fec_unregister(zvrf, &p, client);
	}

stream_failure:
	return 0;
}

/*
  Modified version of zsend_ipv4_nexthop_lookup():
  Query unicast rib if nexthop is not found on mrib.
  Returns both route metric and protocol distance.
*/
static int zsend_ipv4_nexthop_lookup_mrib(struct zserv *client,
					  struct in_addr addr,
					  struct route_entry *re,
					  struct zebra_vrf *zvrf)
{
	struct stream *s;
	unsigned long nump;
	u_char num;
	struct nexthop *nexthop;

	/* Get output stream. */
	s = client->obuf;
	stream_reset(s);

	/* Fill in result. */
	zclient_create_header(s, ZEBRA_IPV4_NEXTHOP_LOOKUP_MRIB, zvrf_id(zvrf));
	stream_put_in_addr(s, &addr);

	if (re) {
		stream_putc(s, re->distance);
		stream_putl(s, re->metric);
		num = 0;
		nump = stream_get_endp(
			s);	/* remember position for nexthop_num */
		stream_putc(s, 0); /* reserve room for nexthop_num */
		/* Only non-recursive routes are elegible to resolve the nexthop
		 * we
		 * are looking up. Therefore, we will just iterate over the top
		 * chain of nexthops. */
		for (nexthop = re->nexthop; nexthop; nexthop = nexthop->next)
			if (CHECK_FLAG(nexthop->flags, NEXTHOP_FLAG_ACTIVE))
				num += zsend_write_nexthop(s, nexthop);

		stream_putc_at(s, nump, num); /* store nexthop_num */
	} else {
		stream_putc(s, 0); /* distance */
		stream_putl(s, 0); /* metric */
		stream_putc(s, 0); /* nexthop_num */
	}

	stream_putw_at(s, 0, stream_get_endp(s));

	return zebra_server_send_message(client);
}

int zsend_route_notify_owner(struct route_entry *re, struct prefix *p,
			     enum zapi_route_notify_owner note)
{
	struct zserv *client;
	struct stream *s;
	uint8_t blen;

	client = zebra_find_client(re->type, re->instance);
	if (!client || !client->notify_owner) {
		if (IS_ZEBRA_DEBUG_PACKET) {
			char buff[PREFIX_STRLEN];

			zlog_debug(
				"Not Notifying Owner: %u about prefix %s(%u) %d",
				re->type, prefix2str(p, buff, sizeof(buff)),
				re->table, note);
		}
		return 0;
	}

	if (IS_ZEBRA_DEBUG_PACKET) {
		char buff[PREFIX_STRLEN];

		zlog_debug("Notifying Owner: %u about prefix %s(%u) %d",
			   re->type, prefix2str(p, buff, sizeof(buff)),
			   re->table, note);
	}

	s = client->obuf;
	stream_reset(s);

	zclient_create_header(s, ZEBRA_ROUTE_NOTIFY_OWNER, re->vrf_id);

	stream_put(s, &note, sizeof(note));

	stream_putc(s, p->family);

	blen = prefix_blen(p);
	stream_putc(s, p->prefixlen);
	stream_put(s, &p->u.prefix, blen);

	stream_putl(s, re->table);

	stream_putw_at(s, 0, stream_get_endp(s));

	return zebra_server_send_message(client);
}

/* Router-id is updated. Send ZEBRA_ROUTER_ID_ADD to client. */
int zsend_router_id_update(struct zserv *client, struct prefix *p,
			   vrf_id_t vrf_id)
{
	struct stream *s;
	int blen;

	/* Check this client need interface information. */
	if (!vrf_bitmap_check(client->ridinfo, vrf_id))
		return 0;

	s = client->obuf;
	stream_reset(s);

	/* Message type. */
	zclient_create_header(s, ZEBRA_ROUTER_ID_UPDATE, vrf_id);

	/* Prefix information. */
	stream_putc(s, p->family);
	blen = prefix_blen(p);
	stream_put(s, &p->u.prefix, blen);
	stream_putc(s, p->prefixlen);

	/* Write packet size. */
	stream_putw_at(s, 0, stream_get_endp(s));

	return zebra_server_send_message(client);
}

/*
 * Function used by Zebra to send a PW status update to LDP daemon
 */
int zsend_pw_update(struct zserv *client, struct zebra_pw *pw)
{
	struct stream *s;

	s = client->obuf;
	stream_reset(s);

	zclient_create_header(s, ZEBRA_PW_STATUS_UPDATE, pw->vrf_id);
	stream_write(s, pw->ifname, IF_NAMESIZE);
	stream_putl(s, pw->ifindex);
	stream_putl(s, pw->status);

	/* Put length at the first point of the stream. */
	stream_putw_at(s, 0, stream_get_endp(s));

	return zebra_server_send_message(client);
}

/* Register zebra server interface information.  Send current all
   interface and address information. */
static int zread_interface_add(struct zserv *client, u_short length,
			       struct zebra_vrf *zvrf)
{
	struct vrf *vrf;
	struct interface *ifp;

	/* Interface information is needed. */
	vrf_bitmap_set(client->ifinfo, zvrf_id(zvrf));

	RB_FOREACH (vrf, vrf_id_head, &vrfs_by_id) {
		FOR_ALL_INTERFACES (vrf, ifp) {
			/* Skip pseudo interface. */
			if (!CHECK_FLAG(ifp->status, ZEBRA_INTERFACE_ACTIVE))
				continue;

			if (zsend_interface_add(client, ifp) < 0)
				return -1;

			if (zsend_interface_addresses(client, ifp) < 0)
				return -1;
		}
	}
	return 0;
}

/* Unregister zebra server interface information. */
static int zread_interface_delete(struct zserv *client, u_short length,
				  struct zebra_vrf *zvrf)
{
	vrf_bitmap_unset(client->ifinfo, zvrf_id(zvrf));
	return 0;
}

void zserv_nexthop_num_warn(const char *caller, const struct prefix *p,
			    const unsigned int nexthop_num)
{
	if (nexthop_num > multipath_num) {
		char buff[PREFIX2STR_BUFFER];
		prefix2str(p, buff, sizeof(buff));
		zlog_warn(
			"%s: Prefix %s has %d nexthops, but we can only use the first %d",
			caller, buff, nexthop_num, multipath_num);
	}
}

static int zread_route_add(struct zserv *client, u_short length,
			   struct zebra_vrf *zvrf)
{
	struct stream *s;
	struct zapi_route api;
	struct zapi_nexthop *api_nh;
	afi_t afi;
	struct prefix_ipv6 *src_p = NULL;
	struct route_entry *re;
	struct nexthop *nexthop = NULL;
	int i, ret;
	vrf_id_t vrf_id = 0;
	struct ipaddr vtep_ip;

	s = client->ibuf;
	if (zapi_route_decode(s, &api) < 0)
		return -1;

	/* Allocate new route. */
	vrf_id = zvrf_id(zvrf);
	re = XCALLOC(MTYPE_RE, sizeof(struct route_entry));
	re->type = api.type;
	re->instance = api.instance;
	re->flags = api.flags;
	re->uptime = time(NULL);
	re->vrf_id = vrf_id;
	re->table = zvrf->table_id;

	if (CHECK_FLAG(api.message, ZAPI_MESSAGE_NEXTHOP)) {
		for (i = 0; i < api.nexthop_num; i++) {
			api_nh = &api.nexthops[i];
			ifindex_t ifindex = 0;

			switch (api_nh->type) {
			case NEXTHOP_TYPE_IFINDEX:
				nexthop = route_entry_nexthop_ifindex_add(
					re, api_nh->ifindex, api_nh->vrf_id);
				break;
			case NEXTHOP_TYPE_IPV4:
				nexthop = route_entry_nexthop_ipv4_add(
					re, &api_nh->gate.ipv4, NULL,
					api_nh->vrf_id);
				break;
			case NEXTHOP_TYPE_IPV4_IFINDEX:

				memset(&vtep_ip, 0, sizeof(struct ipaddr));
				if (CHECK_FLAG(api.flags,
					       ZEBRA_FLAG_EVPN_ROUTE)) {
					ifindex =
						get_l3vni_svi_ifindex(vrf_id);
				} else {
					ifindex = api_nh->ifindex;
				}

				nexthop = route_entry_nexthop_ipv4_ifindex_add(
					re, &api_nh->gate.ipv4, NULL, ifindex,
					api_nh->vrf_id);

				/* if this an EVPN route entry,
				 * program the nh as neigh
				 */
				if (CHECK_FLAG(api.flags,
					       ZEBRA_FLAG_EVPN_ROUTE)) {
					SET_FLAG(nexthop->flags,
						 NEXTHOP_FLAG_EVPN_RVTEP);
					vtep_ip.ipa_type = IPADDR_V4;
					memcpy(&(vtep_ip.ipaddr_v4),
					       &(api_nh->gate.ipv4),
					       sizeof(struct in_addr));
					zebra_vxlan_evpn_vrf_route_add(
								vrf_id,
								&api.rmac,
								&vtep_ip,
								&api.prefix);
				}
				break;
			case NEXTHOP_TYPE_IPV6:
				nexthop = route_entry_nexthop_ipv6_add(
					re, &api_nh->gate.ipv6, api_nh->vrf_id);
				break;
			case NEXTHOP_TYPE_IPV6_IFINDEX:
				memset(&vtep_ip, 0, sizeof(struct ipaddr));
				if (CHECK_FLAG(api.flags,
					       ZEBRA_FLAG_EVPN_ROUTE)) {
					ifindex =
						get_l3vni_svi_ifindex(vrf_id);
				} else {
					ifindex = api_nh->ifindex;
				}

				nexthop = route_entry_nexthop_ipv6_ifindex_add(
<<<<<<< HEAD
					re, &api_nh->gate.ipv6, ifindex,
					re->vrf_id);

				/* if this an EVPN route entry,
				 * program the nh as neigh
				 */
				if (CHECK_FLAG(api.flags,
					       ZEBRA_FLAG_EVPN_ROUTE)) {
					SET_FLAG(nexthop->flags,
						 NEXTHOP_FLAG_EVPN_RVTEP);
					vtep_ip.ipa_type = IPADDR_V6;
					memcpy(&vtep_ip.ipaddr_v6,
					       &(api_nh->gate.ipv6),
					       sizeof(struct in6_addr));
					zebra_vxlan_evpn_vrf_route_add(
								vrf_id,
								&api.rmac,
								&vtep_ip,
								&api.prefix);
				}
=======
					re, &api_nh->gate.ipv6, api_nh->ifindex,
					api_nh->vrf_id);
>>>>>>> defd0965
				break;
			case NEXTHOP_TYPE_BLACKHOLE:
				nexthop = route_entry_nexthop_blackhole_add(
					re, api_nh->bh_type);
				break;
			}

			if (!nexthop) {
				zlog_warn("%s: Nexthops Specified: %d but we failed to properly create one",
					  __PRETTY_FUNCTION__, api.nexthop_num);
				nexthops_free(re->nexthop);
				XFREE(MTYPE_RE, re);
				return -1;
			}
			/* MPLS labels for BGP-LU or Segment Routing */
			if (CHECK_FLAG(api.message, ZAPI_MESSAGE_LABEL)
			    && api_nh->type != NEXTHOP_TYPE_IFINDEX
			    && api_nh->type != NEXTHOP_TYPE_BLACKHOLE) {
				enum lsp_types_t label_type;

				label_type =
					lsp_type_from_re_type(client->proto);
				nexthop_add_labels(nexthop, label_type,
						   api_nh->label_num,
						   &api_nh->labels[0]);
			}
		}
	}

	if (CHECK_FLAG(api.message, ZAPI_MESSAGE_DISTANCE))
		re->distance = api.distance;
	if (CHECK_FLAG(api.message, ZAPI_MESSAGE_METRIC))
		re->metric = api.metric;
	if (CHECK_FLAG(api.message, ZAPI_MESSAGE_TAG))
		re->tag = api.tag;
	if (CHECK_FLAG(api.message, ZAPI_MESSAGE_MTU))
		re->mtu = api.mtu;

	afi = family2afi(api.prefix.family);
	if (afi != AFI_IP6 && CHECK_FLAG(api.message, ZAPI_MESSAGE_SRCPFX)) {
		zlog_warn("%s: Received SRC Prefix but afi is not v6",
			  __PRETTY_FUNCTION__);
		nexthops_free(re->nexthop);
		XFREE(MTYPE_RE, re);
		return -1;
	}
	if (CHECK_FLAG(api.message, ZAPI_MESSAGE_SRCPFX))
		src_p = &api.src_prefix;

	ret = rib_add_multipath(afi, api.safi, &api.prefix, src_p, re);

	/* Stats */
	switch (api.prefix.family) {
	case AF_INET:
		if (ret > 0)
			client->v4_route_add_cnt++;
		else if (ret < 0)
			client->v4_route_upd8_cnt++;
		break;
	case AF_INET6:
		if (ret > 0)
			client->v6_route_add_cnt++;
		else if (ret < 0)
			client->v6_route_upd8_cnt++;
		break;
	}

	return 0;
}

static int zread_route_del(struct zserv *client, u_short length,
			   struct zebra_vrf *zvrf)
{
	struct stream *s;
	struct zapi_route api;
	afi_t afi;
	struct prefix_ipv6 *src_p = NULL;

	s = client->ibuf;
	if (zapi_route_decode(s, &api) < 0)
		return -1;

	afi = family2afi(api.prefix.family);
	if (afi != AFI_IP6 && CHECK_FLAG(api.message, ZAPI_MESSAGE_SRCPFX)) {
		zlog_warn("%s: Received a src prefix while afi is not v6",
			  __PRETTY_FUNCTION__);
		return -1;
	}
	if (CHECK_FLAG(api.message, ZAPI_MESSAGE_SRCPFX))
		src_p = &api.src_prefix;

	rib_delete(afi, api.safi, zvrf_id(zvrf), api.type, api.instance,
		   api.flags, &api.prefix, src_p, NULL, zvrf->table_id,
		   api.metric, false, &api.rmac);

	/* Stats */
	switch (api.prefix.family) {
	case AF_INET:
		client->v4_route_del_cnt++;
		break;
	case AF_INET6:
		client->v6_route_del_cnt++;
		break;
	}

	return 0;
}

/* This function support multiple nexthop. */
/*
 * Parse the ZEBRA_IPV4_ROUTE_ADD sent from client. Update re and
 * add kernel route.
 */
static int zread_ipv4_add(struct zserv *client, u_short length,
			  struct zebra_vrf *zvrf)
{
	int i;
	struct route_entry *re;
	struct prefix p;
	u_char message;
	struct in_addr nhop_addr;
	u_char nexthop_num;
	u_char nexthop_type;
	struct stream *s;
	ifindex_t ifindex;
	safi_t safi;
	int ret;
	enum lsp_types_t label_type = ZEBRA_LSP_NONE;
	mpls_label_t label;
	struct nexthop *nexthop;
	enum blackhole_type bh_type = BLACKHOLE_NULL;

	/* Get input stream.  */
	s = client->ibuf;

	/* Allocate new re. */
	re = XCALLOC(MTYPE_RE, sizeof(struct route_entry));

	/* Type, flags, message. */
	STREAM_GETC(s, re->type);
	if (re->type > ZEBRA_ROUTE_MAX) {
		zlog_warn("%s: Specified route type %d is not a legal value\n",
			  __PRETTY_FUNCTION__, re->type);
		XFREE(MTYPE_RE, re);
		return -1;
	}
	STREAM_GETW(s, re->instance);
	STREAM_GETL(s, re->flags);
	STREAM_GETC(s, message);
	STREAM_GETW(s, safi);
	re->uptime = time(NULL);

	/* IPv4 prefix. */
	memset(&p, 0, sizeof(struct prefix_ipv4));
	p.family = AF_INET;
	STREAM_GETC(s, p.prefixlen);
	if (p.prefixlen > IPV4_MAX_BITLEN) {
		zlog_warn("%s: Specified prefix length %d is greater than what v4 can be",
			  __PRETTY_FUNCTION__, p.prefixlen);
		XFREE(MTYPE_RE, re);
		return -1;
	}
	STREAM_GET(&p.u.prefix4, s, PSIZE(p.prefixlen));

	/* VRF ID */
	re->vrf_id = zvrf_id(zvrf);

	/* Nexthop parse. */
	if (CHECK_FLAG(message, ZAPI_MESSAGE_NEXTHOP)) {
		STREAM_GETC(s, nexthop_num);
		zserv_nexthop_num_warn(__func__, (const struct prefix *)&p,
				       nexthop_num);

		if (CHECK_FLAG(message, ZAPI_MESSAGE_LABEL))
			label_type = lsp_type_from_re_type(client->proto);

		for (i = 0; i < nexthop_num; i++) {
			STREAM_GETC(s, nexthop_type);

			switch (nexthop_type) {
			case NEXTHOP_TYPE_IFINDEX:
				STREAM_GETL(s, ifindex);
				route_entry_nexthop_ifindex_add(re, ifindex,
								re->vrf_id);
				break;
			case NEXTHOP_TYPE_IPV4:
				STREAM_GET(&nhop_addr.s_addr, s,
					   IPV4_MAX_BYTELEN);
				nexthop = route_entry_nexthop_ipv4_add(
					re, &nhop_addr, NULL, re->vrf_id);
				/* For labeled-unicast, each nexthop is followed
				 * by label. */
				if (CHECK_FLAG(message, ZAPI_MESSAGE_LABEL)) {
					STREAM_GETL(s, label);
					nexthop_add_labels(nexthop, label_type,
							   1, &label);
				}
				break;
			case NEXTHOP_TYPE_IPV4_IFINDEX:
				STREAM_GET(&nhop_addr.s_addr, s,
					   IPV4_MAX_BYTELEN);
				STREAM_GETL(s, ifindex);
				route_entry_nexthop_ipv4_ifindex_add(
					re, &nhop_addr, NULL, ifindex,
					re->vrf_id);
				break;
			case NEXTHOP_TYPE_IPV6:
				zlog_warn("%s: Please use ZEBRA_ROUTE_ADD if you want to pass v6 nexthops",
					  __PRETTY_FUNCTION__);
				nexthops_free(re->nexthop);
				XFREE(MTYPE_RE, re);
				return -1;
				break;
			case NEXTHOP_TYPE_BLACKHOLE:
				route_entry_nexthop_blackhole_add(re, bh_type);
				break;
			default:
				zlog_warn("%s: Specified nexthop type: %d does not exist",
					  __PRETTY_FUNCTION__, nexthop_type);
				nexthops_free(re->nexthop);
				XFREE(MTYPE_RE, re);
				return -1;
			}
		}
	}

	/* Distance. */
	if (CHECK_FLAG(message, ZAPI_MESSAGE_DISTANCE))
		STREAM_GETC(s, re->distance);

	/* Metric. */
	if (CHECK_FLAG(message, ZAPI_MESSAGE_METRIC))
		STREAM_GETL(s, re->metric);

	/* Tag */
	if (CHECK_FLAG(message, ZAPI_MESSAGE_TAG))
		STREAM_GETL(s, re->tag);
	else
		re->tag = 0;

	if (CHECK_FLAG(message, ZAPI_MESSAGE_MTU))
		STREAM_GETL(s, re->mtu);
	else
		re->mtu = 0;

	/* Table */
	re->table = zvrf->table_id;

	ret = rib_add_multipath(AFI_IP, safi, &p, NULL, re);

	/* Stats */
	if (ret > 0)
		client->v4_route_add_cnt++;
	else if (ret < 0)
		client->v4_route_upd8_cnt++;

	return 0;

stream_failure:
	nexthops_free(re->nexthop);
	XFREE(MTYPE_RE, re);
	return -1;
}

/* Zebra server IPv4 prefix delete function. */
static int zread_ipv4_delete(struct zserv *client, u_short length,
			     struct zebra_vrf *zvrf)
{
	struct stream *s;
	struct zapi_ipv4 api;
	struct prefix p;
	u_int32_t table_id;

	s = client->ibuf;

	/* Type, flags, message. */
	STREAM_GETC(s, api.type);
	STREAM_GETW(s, api.instance);
	STREAM_GETL(s, api.flags);
	STREAM_GETC(s, api.message);
	STREAM_GETW(s, api.safi);

	/* IPv4 prefix. */
	memset(&p, 0, sizeof(struct prefix));
	p.family = AF_INET;
	STREAM_GETC(s, p.prefixlen);
	if (p.prefixlen > IPV4_MAX_BITLEN) {
		zlog_warn("%s: Passed in prefixlen %d is impossible",
			  __PRETTY_FUNCTION__, p.prefixlen);
		return -1;
	}
	STREAM_GET(&p.u.prefix4, s, PSIZE(p.prefixlen));

	table_id = zvrf->table_id;

	rib_delete(AFI_IP, api.safi, zvrf_id(zvrf), api.type, api.instance,
		   api.flags, &p, NULL, NULL, table_id, 0, false, NULL);
	client->v4_route_del_cnt++;

stream_failure:
	return 0;
}

/* MRIB Nexthop lookup for IPv4. */
static int zread_ipv4_nexthop_lookup_mrib(struct zserv *client, u_short length,
					  struct zebra_vrf *zvrf)
{
	struct in_addr addr;
	struct route_entry *re;

	STREAM_GET(&addr.s_addr, client->ibuf, IPV4_MAX_BYTELEN);
	re = rib_match_ipv4_multicast(zvrf_id(zvrf), addr, NULL);
	return zsend_ipv4_nexthop_lookup_mrib(client, addr, re, zvrf);

stream_failure:
	return -1;
}

/* Zebra server IPv6 prefix add function. */
static int zread_ipv4_route_ipv6_nexthop_add(struct zserv *client,
					     u_short length,
					     struct zebra_vrf *zvrf)
{
	unsigned int i;
	struct stream *s;
	struct in6_addr nhop_addr;
	struct route_entry *re;
	u_char message;
	u_char nexthop_num;
	u_char nexthop_type;
	struct prefix p;
	safi_t safi;
	static struct in6_addr nexthops[MULTIPATH_NUM];
	static unsigned int ifindices[MULTIPATH_NUM];
	int ret;
	static mpls_label_t labels[MULTIPATH_NUM];
	enum lsp_types_t label_type = ZEBRA_LSP_NONE;
	mpls_label_t label;
	struct nexthop *nexthop;
	enum blackhole_type bh_type = BLACKHOLE_NULL;

	/* Get input stream.  */
	s = client->ibuf;

	memset(&nhop_addr, 0, sizeof(struct in6_addr));

	/* Allocate new re. */
	re = XCALLOC(MTYPE_RE, sizeof(struct route_entry));

	/* Type, flags, message. */
	STREAM_GETC(s, re->type);
	if (re->type > ZEBRA_ROUTE_MAX) {
		zlog_warn("%s: Specified route type: %d is not a legal value\n",
			  __PRETTY_FUNCTION__, re->type);
		XFREE(MTYPE_RE, re);
		return -1;
	}
	STREAM_GETW(s, re->instance);
	STREAM_GETL(s, re->flags);
	STREAM_GETC(s, message);
	STREAM_GETW(s, safi);
	re->uptime = time(NULL);

	/* IPv4 prefix. */
	memset(&p, 0, sizeof(struct prefix_ipv4));
	p.family = AF_INET;
	STREAM_GETC(s, p.prefixlen);
	if (p.prefixlen > IPV4_MAX_BITLEN) {
		zlog_warn("%s: Prefix Length %d is greater than what a v4 address can use",
			  __PRETTY_FUNCTION__, p.prefixlen);
		XFREE(MTYPE_RE, re);
		return -1;
	}
	STREAM_GET(&p.u.prefix4, s, PSIZE(p.prefixlen));

	/* VRF ID */
	re->vrf_id = zvrf_id(zvrf);

	/* We need to give nh-addr, nh-ifindex with the same next-hop object
	 * to the re to ensure that IPv6 multipathing works; need to coalesce
	 * these. Clients should send the same number of paired set of
	 * next-hop-addr/next-hop-ifindices. */
	if (CHECK_FLAG(message, ZAPI_MESSAGE_NEXTHOP)) {
		unsigned int nh_count = 0;
		unsigned int if_count = 0;
		unsigned int max_nh_if = 0;

		STREAM_GETC(s, nexthop_num);
		zserv_nexthop_num_warn(__func__, (const struct prefix *)&p,
				       nexthop_num);

		if (CHECK_FLAG(message, ZAPI_MESSAGE_LABEL))
			label_type = lsp_type_from_re_type(client->proto);

		for (i = 0; i < nexthop_num; i++) {
			STREAM_GETC(s, nexthop_type);

			switch (nexthop_type) {
			case NEXTHOP_TYPE_IPV6:
				STREAM_GET(&nhop_addr, s, 16);
				if (nh_count < MULTIPATH_NUM) {
					/* For labeled-unicast, each nexthop is
					 * followed by label. */
					if (CHECK_FLAG(message,
						       ZAPI_MESSAGE_LABEL)) {
						STREAM_GETL(s, label);
						labels[nh_count] = label;
					}
					nexthops[nh_count] = nhop_addr;
					nh_count++;
				}
				break;
			case NEXTHOP_TYPE_IFINDEX:
				if (if_count < multipath_num) {
					STREAM_GETL(s, ifindices[if_count++]);
				}
				break;
			case NEXTHOP_TYPE_BLACKHOLE:
				route_entry_nexthop_blackhole_add(re, bh_type);
				break;
			default:
				zlog_warn("%s: Please use ZEBRA_ROUTE_ADD if you want to pass non v6 nexthops",
					  __PRETTY_FUNCTION__);
				nexthops_free(re->nexthop);
				XFREE(MTYPE_RE, re);
				return -1;
			}
		}

		max_nh_if = (nh_count > if_count) ? nh_count : if_count;
		for (i = 0; i < max_nh_if; i++) {
			if ((i < nh_count)
			    && !IN6_IS_ADDR_UNSPECIFIED(&nexthops[i])) {
				if ((i < if_count) && ifindices[i])
					nexthop =
						route_entry_nexthop_ipv6_ifindex_add(
							re, &nexthops[i],
							ifindices[i],
							re->vrf_id);
				else
					nexthop = route_entry_nexthop_ipv6_add(
						re, &nexthops[i], re->vrf_id);

				if (CHECK_FLAG(message, ZAPI_MESSAGE_LABEL))
					nexthop_add_labels(nexthop, label_type,
							   1, &labels[i]);
			} else {
				if ((i < if_count) && ifindices[i])
					route_entry_nexthop_ifindex_add(
						re, ifindices[i], re->vrf_id);
			}
		}
	}

	/* Distance. */
	if (CHECK_FLAG(message, ZAPI_MESSAGE_DISTANCE))
		STREAM_GETC(s, re->distance);

	/* Metric. */
	if (CHECK_FLAG(message, ZAPI_MESSAGE_METRIC))
		STREAM_GETL(s, re->metric);

	/* Tag */
	if (CHECK_FLAG(message, ZAPI_MESSAGE_TAG))
		STREAM_GETL(s, re->tag);
	else
		re->tag = 0;

	if (CHECK_FLAG(message, ZAPI_MESSAGE_MTU))
		STREAM_GETL(s, re->mtu);
	else
		re->mtu = 0;

	/* Table */
	re->table = zvrf->table_id;

	ret = rib_add_multipath(AFI_IP6, safi, &p, NULL, re);
	/* Stats */
	if (ret > 0)
		client->v4_route_add_cnt++;
	else if (ret < 0)
		client->v4_route_upd8_cnt++;

	return 0;

stream_failure:
	nexthops_free(re->nexthop);
	XFREE(MTYPE_RE, re);
	return -1;
}

static int zread_ipv6_add(struct zserv *client, u_short length,
			  struct zebra_vrf *zvrf)
{
	unsigned int i;
	struct stream *s;
	struct in6_addr nhop_addr;
	ifindex_t ifindex;
	struct route_entry *re;
	u_char message;
	u_char nexthop_num;
	u_char nexthop_type;
	struct prefix p;
	struct prefix_ipv6 src_p, *src_pp;
	safi_t safi;
	static struct in6_addr nexthops[MULTIPATH_NUM];
	static unsigned int ifindices[MULTIPATH_NUM];
	int ret;
	static mpls_label_t labels[MULTIPATH_NUM];
	enum lsp_types_t label_type = ZEBRA_LSP_NONE;
	mpls_label_t label;
	struct nexthop *nexthop;
	enum blackhole_type bh_type = BLACKHOLE_NULL;

	/* Get input stream.  */
	s = client->ibuf;

	memset(&nhop_addr, 0, sizeof(struct in6_addr));

	/* Allocate new re. */
	re = XCALLOC(MTYPE_RE, sizeof(struct route_entry));

	/* Type, flags, message. */
	STREAM_GETC(s, re->type);
	if (re->type > ZEBRA_ROUTE_MAX) {
		zlog_warn("%s: Specified route type: %d is not a legal value\n",
			  __PRETTY_FUNCTION__, re->type);
		XFREE(MTYPE_RE, re);
		return -1;
	}
	STREAM_GETW(s, re->instance);
	STREAM_GETL(s, re->flags);
	STREAM_GETC(s, message);
	STREAM_GETW(s, safi);
	re->uptime = time(NULL);

	/* IPv6 prefix. */
	memset(&p, 0, sizeof(p));
	p.family = AF_INET6;
	STREAM_GETC(s, p.prefixlen);
	if (p.prefixlen > IPV6_MAX_BITLEN) {
		zlog_warn("%s: Specified prefix length %d is to large for v6 prefix",
			  __PRETTY_FUNCTION__, p.prefixlen);
		XFREE(MTYPE_RE, re);
		return -1;
	}
	STREAM_GET(&p.u.prefix6, s, PSIZE(p.prefixlen));

	if (CHECK_FLAG(message, ZAPI_MESSAGE_SRCPFX)) {
		memset(&src_p, 0, sizeof(src_p));
		src_p.family = AF_INET6;
		STREAM_GETC(s, src_p.prefixlen);
		if (src_p.prefixlen > IPV6_MAX_BITLEN) {
			zlog_warn("%s: Specified src prefix length %d is to large for v6 prefix",
				  __PRETTY_FUNCTION__, src_p.prefixlen);
			XFREE(MTYPE_RE, re);
			return -1;
		}
		STREAM_GET(&src_p.prefix, s, PSIZE(src_p.prefixlen));
		src_pp = &src_p;
	} else
		src_pp = NULL;

	/* VRF ID */
	re->vrf_id = zvrf_id(zvrf);

	/* We need to give nh-addr, nh-ifindex with the same next-hop object
	 * to the re to ensure that IPv6 multipathing works; need to coalesce
	 * these. Clients should send the same number of paired set of
	 * next-hop-addr/next-hop-ifindices. */
	if (CHECK_FLAG(message, ZAPI_MESSAGE_NEXTHOP)) {
		unsigned int nh_count = 0;
		unsigned int if_count = 0;
		unsigned int max_nh_if = 0;

		STREAM_GETC(s, nexthop_num);
		zserv_nexthop_num_warn(__func__, (const struct prefix *)&p,
				       nexthop_num);

		if (CHECK_FLAG(message, ZAPI_MESSAGE_LABEL))
			label_type = lsp_type_from_re_type(client->proto);

		for (i = 0; i < nexthop_num; i++) {
			STREAM_GETC(s, nexthop_type);

			switch (nexthop_type) {
			case NEXTHOP_TYPE_IPV6:
				STREAM_GET(&nhop_addr, s, 16);
				if (nh_count < MULTIPATH_NUM) {
					/* For labeled-unicast, each nexthop is
					 * followed by label. */
					if (CHECK_FLAG(message,
						       ZAPI_MESSAGE_LABEL)) {
						STREAM_GETL(s, label);
						labels[nh_count] = label;
					}
					nexthops[nh_count++] = nhop_addr;
				}
				break;
			case NEXTHOP_TYPE_IPV6_IFINDEX:
				STREAM_GET(&nhop_addr, s, 16);
				STREAM_GETL(s, ifindex);
				route_entry_nexthop_ipv6_ifindex_add(
					re, &nhop_addr, ifindex, re->vrf_id);
				break;
			case NEXTHOP_TYPE_IFINDEX:
				if (if_count < multipath_num) {
					STREAM_GETL(s, ifindices[if_count++]);
				}
				break;
			case NEXTHOP_TYPE_BLACKHOLE:
				route_entry_nexthop_blackhole_add(re, bh_type);
				break;
			default:
				zlog_warn("%s: Please use ZEBRA_ROUTE_ADD if you want to pass non v6 nexthops",
					  __PRETTY_FUNCTION__);
				nexthops_free(re->nexthop);
				XFREE(MTYPE_RE, re);
				return -1;
			}
		}

		max_nh_if = (nh_count > if_count) ? nh_count : if_count;
		for (i = 0; i < max_nh_if; i++) {
			if ((i < nh_count)
			    && !IN6_IS_ADDR_UNSPECIFIED(&nexthops[i])) {
				if ((i < if_count) && ifindices[i])
					nexthop =
						route_entry_nexthop_ipv6_ifindex_add(
							re, &nexthops[i],
							ifindices[i],
							re->vrf_id);
				else
					nexthop = route_entry_nexthop_ipv6_add(
						re, &nexthops[i], re->vrf_id);
				if (CHECK_FLAG(message, ZAPI_MESSAGE_LABEL))
					nexthop_add_labels(nexthop, label_type,
							   1, &labels[i]);
			} else {
				if ((i < if_count) && ifindices[i])
					route_entry_nexthop_ifindex_add(
						re, ifindices[i], re->vrf_id);
			}
		}
	}

	/* Distance. */
	if (CHECK_FLAG(message, ZAPI_MESSAGE_DISTANCE))
		STREAM_GETC(s, re->distance);

	/* Metric. */
	if (CHECK_FLAG(message, ZAPI_MESSAGE_METRIC))
		STREAM_GETL(s, re->metric);

	/* Tag */
	if (CHECK_FLAG(message, ZAPI_MESSAGE_TAG))
		STREAM_GETL(s, re->tag);
	else
		re->tag = 0;

	if (CHECK_FLAG(message, ZAPI_MESSAGE_MTU))
		STREAM_GETL(s, re->mtu);
	else
		re->mtu = 0;

	re->table = zvrf->table_id;

	ret = rib_add_multipath(AFI_IP6, safi, &p, src_pp, re);
	/* Stats */
	if (ret > 0)
		client->v6_route_add_cnt++;
	else if (ret < 0)
		client->v6_route_upd8_cnt++;

	return 0;

stream_failure:
	nexthops_free(re->nexthop);
	XFREE(MTYPE_RE, re);

	return -1;
}

/* Zebra server IPv6 prefix delete function. */
static int zread_ipv6_delete(struct zserv *client, u_short length,
			     struct zebra_vrf *zvrf)
{
	struct stream *s;
	struct zapi_ipv6 api;
	struct prefix p;
	struct prefix_ipv6 src_p, *src_pp;

	s = client->ibuf;

	/* Type, flags, message. */
	STREAM_GETC(s, api.type);
	STREAM_GETW(s, api.instance);
	STREAM_GETL(s, api.flags);
	STREAM_GETC(s, api.message);
	STREAM_GETW(s, api.safi);

	/* IPv4 prefix. */
	memset(&p, 0, sizeof(struct prefix));
	p.family = AF_INET6;
	STREAM_GETC(s, p.prefixlen);
	STREAM_GET(&p.u.prefix6, s, PSIZE(p.prefixlen));

	if (CHECK_FLAG(api.message, ZAPI_MESSAGE_SRCPFX)) {
		memset(&src_p, 0, sizeof(struct prefix_ipv6));
		src_p.family = AF_INET6;
		STREAM_GETC(s, src_p.prefixlen);
		STREAM_GET(&src_p.prefix, s, PSIZE(src_p.prefixlen));
		src_pp = &src_p;
	} else
		src_pp = NULL;

	rib_delete(AFI_IP6, api.safi, zvrf_id(zvrf), api.type, api.instance,
		   api.flags, &p, src_pp, NULL, client->rtm_table, 0, false,
		   NULL);

	client->v6_route_del_cnt++;

stream_failure:
	return 0;
}

/* Register zebra server router-id information.  Send current router-id */
static int zread_router_id_add(struct zserv *client, u_short length,
			       struct zebra_vrf *zvrf)
{
	struct prefix p;

	/* Router-id information is needed. */
	vrf_bitmap_set(client->ridinfo, zvrf_id(zvrf));

	router_id_get(&p, zvrf_id(zvrf));

	return zsend_router_id_update(client, &p, zvrf_id(zvrf));
}

/* Unregister zebra server router-id information. */
static int zread_router_id_delete(struct zserv *client, u_short length,
				  struct zebra_vrf *zvrf)
{
	vrf_bitmap_unset(client->ridinfo, zvrf_id(zvrf));
	return 0;
}

/* Tie up route-type and client->sock */
static void zread_hello(struct zserv *client)
{
	/* type of protocol (lib/zebra.h) */
	u_char proto;
	u_short instance;
	u_char notify;

	STREAM_GETC(client->ibuf, proto);
	STREAM_GETW(client->ibuf, instance);
	STREAM_GETC(client->ibuf, notify);
	if (notify)
		client->notify_owner = true;

	/* accept only dynamic routing protocols */
	if ((proto < ZEBRA_ROUTE_MAX) && (proto > ZEBRA_ROUTE_STATIC)) {
		zlog_notice(
			"client %d says hello and bids fair to announce only %s routes",
			client->sock, zebra_route_string(proto));
		if (instance)
			zlog_notice("client protocol instance %d", instance);

		client->proto = proto;
		client->instance = instance;
	}

stream_failure:
	return;
}

/* Unregister all information in a VRF. */
static int zread_vrf_unregister(struct zserv *client, u_short length,
				struct zebra_vrf *zvrf)
{
	int i;
	afi_t afi;

	for (afi = AFI_IP; afi < AFI_MAX; afi++)
		for (i = 0; i < ZEBRA_ROUTE_MAX; i++)
			vrf_bitmap_unset(client->redist[afi][i], zvrf_id(zvrf));
	vrf_bitmap_unset(client->redist_default, zvrf_id(zvrf));
	vrf_bitmap_unset(client->ifinfo, zvrf_id(zvrf));
	vrf_bitmap_unset(client->ridinfo, zvrf_id(zvrf));

	return 0;
}

static void zread_mpls_labels(int command, struct zserv *client, u_short length,
			      struct zebra_vrf *zvrf)
{
	struct stream *s;
	enum lsp_types_t type;
	struct prefix prefix;
	enum nexthop_types_t gtype;
	union g_addr gate;
	ifindex_t ifindex;
	mpls_label_t in_label, out_label;
	u_int8_t distance;

	/* Get input stream.  */
	s = client->ibuf;

	/* Get data. */
	STREAM_GETC(s, type);
	STREAM_GETL(s, prefix.family);
	switch (prefix.family) {
	case AF_INET:
		STREAM_GET(&prefix.u.prefix4.s_addr, s, IPV4_MAX_BYTELEN);
		STREAM_GETC(s, prefix.prefixlen);
		if (prefix.prefixlen > IPV4_MAX_BITLEN) {
			zlog_warn("%s: Specified prefix length %d is greater than a v4 address can support",
				  __PRETTY_FUNCTION__,
				  prefix.prefixlen);
			return;
		}
		STREAM_GET(&gate.ipv4.s_addr, s, IPV4_MAX_BYTELEN);
		break;
	case AF_INET6:
		STREAM_GET(&prefix.u.prefix6, s, 16);
		STREAM_GETC(s, prefix.prefixlen);
		if (prefix.prefixlen > IPV6_MAX_BITLEN) {
			zlog_warn("%s: Specified prefix length %d is greater than a v6 address can support",
				  __PRETTY_FUNCTION__,
				  prefix.prefixlen);
			return;
		}
		STREAM_GET(&gate.ipv6, s, 16);
		break;
	default:
		zlog_warn("%s: Specified AF %d is not supported for this call",
			  __PRETTY_FUNCTION__, prefix.family);
		return;
	}
	STREAM_GETL(s, ifindex);
	STREAM_GETC(s, distance);
	STREAM_GETL(s, in_label);
	STREAM_GETL(s, out_label);

	switch (prefix.family) {
	case AF_INET:
		if (ifindex)
			gtype = NEXTHOP_TYPE_IPV4_IFINDEX;
		else
			gtype = NEXTHOP_TYPE_IPV4;
		break;
	case AF_INET6:
		if (ifindex)
			gtype = NEXTHOP_TYPE_IPV6_IFINDEX;
		else
			gtype = NEXTHOP_TYPE_IPV6;
		break;
	default:
		return;
	}

	if (!mpls_enabled)
		return;

	if (command == ZEBRA_MPLS_LABELS_ADD) {
		mpls_lsp_install(zvrf, type, in_label, out_label, gtype, &gate,
				 ifindex);
		mpls_ftn_update(1, zvrf, type, &prefix, gtype, &gate, ifindex,
				distance, out_label);
	} else if (command == ZEBRA_MPLS_LABELS_DELETE) {
		mpls_lsp_uninstall(zvrf, type, in_label, gtype, &gate, ifindex);
		mpls_ftn_update(0, zvrf, type, &prefix, gtype, &gate, ifindex,
				distance, out_label);
	}
stream_failure:
	return;
}
/* Send response to a label manager connect request to client */
static int zsend_label_manager_connect_response(struct zserv *client,
						vrf_id_t vrf_id, u_short result)
{
	struct stream *s;

	s = client->obuf;
	stream_reset(s);

	zclient_create_header(s, ZEBRA_LABEL_MANAGER_CONNECT, vrf_id);

	/* result */
	stream_putc(s, result);

	/* Write packet size. */
	stream_putw_at(s, 0, stream_get_endp(s));

	return writen(client->sock, s->data, stream_get_endp(s));
}

static void zread_label_manager_connect(struct zserv *client, vrf_id_t vrf_id)
{
	struct stream *s;
	/* type of protocol (lib/zebra.h) */
	u_char proto;
	u_short instance;

	/* Get input stream.  */
	s = client->ibuf;

	/* Get data. */
	STREAM_GETC(s, proto);
	STREAM_GETW(s, instance);

	/* accept only dynamic routing protocols */
	if ((proto >= ZEBRA_ROUTE_MAX) || (proto <= ZEBRA_ROUTE_STATIC)) {
		zlog_err("client %d has wrong protocol %s", client->sock,
			 zebra_route_string(proto));
		zsend_label_manager_connect_response(client, vrf_id, 1);
		return;
	}
	zlog_notice("client %d with instance %u connected as %s", client->sock,
		    instance, zebra_route_string(proto));
	client->proto = proto;
	client->instance = instance;

	/*
	  Release previous labels of same protocol and instance.
	  This is done in case it restarted from an unexpected shutdown.
	*/
	release_daemon_chunks(proto, instance);

	zlog_debug(
		" Label Manager client connected: sock %d, proto %s, instance %u",
		client->sock, zebra_route_string(proto), instance);
	/* send response back */
	zsend_label_manager_connect_response(client, vrf_id, 0);

stream_failure:
	return;
}
/* Send response to a get label chunk request to client */
static int zsend_assign_label_chunk_response(struct zserv *client,
					     vrf_id_t vrf_id,
					     struct label_manager_chunk *lmc)
{
	struct stream *s;

	s = client->obuf;
	stream_reset(s);

	zclient_create_header(s, ZEBRA_GET_LABEL_CHUNK, vrf_id);

	if (lmc) {
		/* keep */
		stream_putc(s, lmc->keep);
		/* start and end labels */
		stream_putl(s, lmc->start);
		stream_putl(s, lmc->end);
	}

	/* Write packet size. */
	stream_putw_at(s, 0, stream_get_endp(s));

	return writen(client->sock, s->data, stream_get_endp(s));
}

static void zread_get_label_chunk(struct zserv *client, vrf_id_t vrf_id)
{
	struct stream *s;
	u_char keep;
	uint32_t size;
	struct label_manager_chunk *lmc;

	/* Get input stream.  */
	s = client->ibuf;

	/* Get data. */
	STREAM_GETC(s, keep);
	STREAM_GETL(s, size);

	lmc = assign_label_chunk(client->proto, client->instance, keep, size);
	if (!lmc)
		zlog_err("%s: Unable to assign Label Chunk of size %u",
			 __func__, size);
	else
		zlog_debug("Assigned Label Chunk %u - %u to %u", lmc->start,
			   lmc->end, keep);
	/* send response back */
	zsend_assign_label_chunk_response(client, vrf_id, lmc);

stream_failure:
	return;
}

static void zread_release_label_chunk(struct zserv *client)
{
	struct stream *s;
	uint32_t start, end;

	/* Get input stream.  */
	s = client->ibuf;

	/* Get data. */
	STREAM_GETL(s, start);
	STREAM_GETL(s, end);

	release_label_chunk(client->proto, client->instance, start, end);

stream_failure:
	return;
}
static void zread_label_manager_request(int cmd, struct zserv *client,
					struct zebra_vrf *zvrf)
{
	/* to avoid sending other messages like ZERBA_INTERFACE_UP */
	if (cmd == ZEBRA_LABEL_MANAGER_CONNECT)
		client->is_synchronous = 1;

	/* external label manager */
	if (lm_is_external)
		zread_relay_label_manager_request(cmd, client,
						  zvrf_id(zvrf));
	/* this is a label manager */
	else {
		if (cmd == ZEBRA_LABEL_MANAGER_CONNECT)
			zread_label_manager_connect(client,
						    zvrf_id(zvrf));
		else {
			/* Sanity: don't allow 'unidentified' requests */
			if (!client->proto) {
				zlog_err(
					"Got label request from an unidentified client");
				return;
			}
			if (cmd == ZEBRA_GET_LABEL_CHUNK)
				zread_get_label_chunk(client,
						      zvrf_id(zvrf));
			else if (cmd == ZEBRA_RELEASE_LABEL_CHUNK)
				zread_release_label_chunk(client);
		}
	}
}

static int zread_pseudowire(int command, struct zserv *client, u_short length,
			    struct zebra_vrf *zvrf)
{
	struct stream *s;
	char ifname[IF_NAMESIZE];
	ifindex_t ifindex;
	int type;
	int af;
	union g_addr nexthop;
	uint32_t local_label;
	uint32_t remote_label;
	uint8_t flags;
	union pw_protocol_fields data;
	uint8_t protocol;
	struct zebra_pw *pw;

	/* Get input stream.  */
	s = client->ibuf;

	/* Get data. */
	STREAM_GET(ifname, s, IF_NAMESIZE);
	STREAM_GETL(s, ifindex);
	STREAM_GETL(s, type);
	STREAM_GETL(s, af);
	switch (af) {
	case AF_INET:
		STREAM_GET(&nexthop.ipv4.s_addr, s, IPV4_MAX_BYTELEN);
		break;
	case AF_INET6:
		STREAM_GET(&nexthop.ipv6, s, 16);
		break;
	default:
		return -1;
	}
	STREAM_GETL(s, local_label);
	STREAM_GETL(s, remote_label);
	STREAM_GETC(s, flags);
	STREAM_GET(&data, s, sizeof(data));
	protocol = client->proto;

	pw = zebra_pw_find(zvrf, ifname);
	switch (command) {
	case ZEBRA_PW_ADD:
		if (pw) {
			zlog_warn("%s: pseudowire %s already exists [%s]",
				  __func__, ifname,
				  zserv_command_string(command));
			return -1;
		}

		zebra_pw_add(zvrf, ifname, protocol, client);
		break;
	case ZEBRA_PW_DELETE:
		if (!pw) {
			zlog_warn("%s: pseudowire %s not found [%s]", __func__,
				  ifname, zserv_command_string(command));
			return -1;
		}

		zebra_pw_del(zvrf, pw);
		break;
	case ZEBRA_PW_SET:
	case ZEBRA_PW_UNSET:
		if (!pw) {
			zlog_warn("%s: pseudowire %s not found [%s]", __func__,
				  ifname, zserv_command_string(command));
			return -1;
		}

		switch (command) {
		case ZEBRA_PW_SET:
			pw->enabled = 1;
			break;
		case ZEBRA_PW_UNSET:
			pw->enabled = 0;
			break;
		}

		zebra_pw_change(pw, ifindex, type, af, &nexthop, local_label,
				remote_label, flags, &data);
		break;
	}

stream_failure:
	return 0;
}

/* Cleanup registered nexthops (across VRFs) upon client disconnect. */
static void zebra_client_close_cleanup_rnh(struct zserv *client)
{
	struct vrf *vrf;
	struct zebra_vrf *zvrf;

	RB_FOREACH (vrf, vrf_id_head, &vrfs_by_id) {
		if ((zvrf = vrf->info) != NULL) {
			zebra_cleanup_rnh_client(zvrf_id(zvrf), AF_INET, client,
						 RNH_NEXTHOP_TYPE);
			zebra_cleanup_rnh_client(zvrf_id(zvrf), AF_INET6,
						 client, RNH_NEXTHOP_TYPE);
			zebra_cleanup_rnh_client(zvrf_id(zvrf), AF_INET, client,
						 RNH_IMPORT_CHECK_TYPE);
			zebra_cleanup_rnh_client(zvrf_id(zvrf), AF_INET6,
						 client, RNH_IMPORT_CHECK_TYPE);
			if (client->proto == ZEBRA_ROUTE_LDP) {
				hash_iterate(zvrf->lsp_table,
					     mpls_ldp_lsp_uninstall_all,
					     zvrf->lsp_table);
				mpls_ldp_ftn_uninstall_all(zvrf, AFI_IP);
				mpls_ldp_ftn_uninstall_all(zvrf, AFI_IP6);
			}
		}
	}
}

/* free zebra client information. */
static void zebra_client_free(struct zserv *client)
{
	/* Send client de-registration to BFD */
	zebra_ptm_bfd_client_deregister(client->proto);

	/* Cleanup any registered nexthops - across all VRFs. */
	zebra_client_close_cleanup_rnh(client);

	/* Release Label Manager chunks */
	release_daemon_chunks(client->proto, client->instance);

	/* Cleanup any FECs registered by this client. */
	zebra_mpls_cleanup_fecs_for_client(vrf_info_lookup(VRF_DEFAULT),
					   client);

	/* Remove pseudowires associated with this client */
	zebra_pw_client_close(client);

	/* Close file descriptor. */
	if (client->sock) {
		unsigned long nroutes;

		close(client->sock);
		nroutes = rib_score_proto(client->proto, client->instance);
		zlog_notice(
			"client %d disconnected. %lu %s routes removed from the rib",
			client->sock, nroutes,
			zebra_route_string(client->proto));
		client->sock = -1;
	}

	/* Free stream buffers. */
	if (client->ibuf)
		stream_free(client->ibuf);
	if (client->obuf)
		stream_free(client->obuf);
	if (client->wb)
		buffer_free(client->wb);

	/* Release threads. */
	if (client->t_read)
		thread_cancel(client->t_read);
	if (client->t_write)
		thread_cancel(client->t_write);
	if (client->t_suicide)
		thread_cancel(client->t_suicide);

	/* Free bitmaps. */
	for (afi_t afi = AFI_IP; afi < AFI_MAX; afi++)
		for (int i = 0; i < ZEBRA_ROUTE_MAX; i++)
			vrf_bitmap_free(client->redist[afi][i]);

	vrf_bitmap_free(client->redist_default);
	vrf_bitmap_free(client->ifinfo);
	vrf_bitmap_free(client->ridinfo);

	XFREE(MTYPE_TMP, client);
}

static void zebra_client_close(struct zserv *client)
{
	listnode_delete(zebrad.client_list, client);
	zebra_client_free(client);
}

/* Make new client. */
static void zebra_client_create(int sock)
{
	struct zserv *client;
	int i;
	afi_t afi;

	client = XCALLOC(MTYPE_TMP, sizeof(struct zserv));

	/* Make client input/output buffer. */
	client->sock = sock;
	client->ibuf = stream_new(ZEBRA_MAX_PACKET_SIZ);
	client->obuf = stream_new(ZEBRA_MAX_PACKET_SIZ);
	client->wb = buffer_new(0);

	/* Set table number. */
	client->rtm_table = zebrad.rtm_table_default;

	client->connect_time = monotime(NULL);
	/* Initialize flags */
	for (afi = AFI_IP; afi < AFI_MAX; afi++)
		for (i = 0; i < ZEBRA_ROUTE_MAX; i++)
			client->redist[afi][i] = vrf_bitmap_init();
	client->redist_default = vrf_bitmap_init();
	client->ifinfo = vrf_bitmap_init();
	client->ridinfo = vrf_bitmap_init();

	/* by default, it's not a synchronous client */
	client->is_synchronous = 0;

	/* Add this client to linked list. */
	listnode_add(zebrad.client_list, client);

	/* Make new read thread. */
	zebra_event(ZEBRA_READ, sock, client);

	zebra_vrf_update_all(client);
}

static int zread_interface_set_master(struct zserv *client,
				      u_short length)
{
	struct interface *master;
	struct interface *slave;
	struct stream *s = client->ibuf;
	int ifindex;
	vrf_id_t vrf_id;

	STREAM_GETL(s, vrf_id);
	STREAM_GETL(s, ifindex);
	master = if_lookup_by_index(ifindex, vrf_id);

	STREAM_GETL(s, vrf_id);
	STREAM_GETL(s, ifindex);
	slave = if_lookup_by_index(ifindex, vrf_id);

	if (!master || !slave)
		return 0;

	kernel_interface_set_master(master, slave);

stream_failure:
	return 1;
}


static void zread_vrf_label(struct zserv *client,
			    struct zebra_vrf *zvrf)
{
	struct interface *ifp;
	mpls_label_t nlabel;
	afi_t afi;
	struct stream *s;
	struct zebra_vrf *def_zvrf;
	enum lsp_types_t ltype;

	s = client->ibuf;
	STREAM_GETL(s, nlabel);
	STREAM_GETC(s, afi);
	if (nlabel == zvrf->label[afi]) {
		/*
		 * Nothing to do here move along
		 */
		return;
	}

	STREAM_GETC(s, ltype);

	if (zvrf->vrf->vrf_id != VRF_DEFAULT)
		ifp = if_lookup_by_name(zvrf->vrf->name, zvrf->vrf->vrf_id);
	else
		ifp = if_lookup_by_name("lo", VRF_DEFAULT);

	if (!ifp) {
		zlog_debug("Unable to find specified Interface for %s",
			   zvrf->vrf->name);
		return;
	}

	def_zvrf = zebra_vrf_lookup_by_id(VRF_DEFAULT);

	if (zvrf->label[afi] != MPLS_LABEL_NONE) {
		afi_t scrubber;
		bool really_remove;

		really_remove = true;
		for (scrubber = AFI_IP; scrubber < AFI_MAX ; scrubber++) {
			if (scrubber == afi)
				continue;

			if (zvrf->label[scrubber] == MPLS_LABEL_NONE)
				continue;

			if (zvrf->label[afi] == zvrf->label[scrubber]) {
				really_remove = false;
				break;
			}
		}

		if (really_remove)
			mpls_lsp_uninstall(def_zvrf, ltype, zvrf->label[afi],
					   NEXTHOP_TYPE_IFINDEX, NULL,
					   ifp->ifindex);
	}

	if (nlabel != MPLS_LABEL_NONE)
		mpls_lsp_install(def_zvrf, ltype, nlabel, MPLS_LABEL_IMPLICIT_NULL,
				 NEXTHOP_TYPE_IFINDEX, NULL, ifp->ifindex);

	zvrf->label[afi] = nlabel;
stream_failure:
	return;
}

static inline void zserv_handle_commands(struct zserv *client,
					 uint16_t command,
					 uint16_t length,
					 struct zebra_vrf *zvrf)
{
	switch (command) {
	case ZEBRA_ROUTER_ID_ADD:
		zread_router_id_add(client, length, zvrf);
		break;
	case ZEBRA_ROUTER_ID_DELETE:
		zread_router_id_delete(client, length, zvrf);
		break;
	case ZEBRA_INTERFACE_ADD:
		zread_interface_add(client, length, zvrf);
		break;
	case ZEBRA_INTERFACE_DELETE:
		zread_interface_delete(client, length, zvrf);
		break;
	case ZEBRA_ROUTE_ADD:
		zread_route_add(client, length, zvrf);
		break;
	case ZEBRA_ROUTE_DELETE:
		zread_route_del(client, length, zvrf);
		break;
	case ZEBRA_IPV4_ROUTE_ADD:
		zread_ipv4_add(client, length, zvrf);
		break;
	case ZEBRA_IPV4_ROUTE_DELETE:
		zread_ipv4_delete(client, length, zvrf);
		break;
	case ZEBRA_IPV4_ROUTE_IPV6_NEXTHOP_ADD:
		zread_ipv4_route_ipv6_nexthop_add(client, length, zvrf);
		break;
	case ZEBRA_IPV6_ROUTE_ADD:
		zread_ipv6_add(client, length, zvrf);
		break;
	case ZEBRA_IPV6_ROUTE_DELETE:
		zread_ipv6_delete(client, length, zvrf);
		break;
	case ZEBRA_REDISTRIBUTE_ADD:
		zebra_redistribute_add(command, client, length, zvrf);
		break;
	case ZEBRA_REDISTRIBUTE_DELETE:
		zebra_redistribute_delete(command, client, length, zvrf);
		break;
	case ZEBRA_REDISTRIBUTE_DEFAULT_ADD:
		zebra_redistribute_default_add(command, client, length, zvrf);
		break;
	case ZEBRA_REDISTRIBUTE_DEFAULT_DELETE:
		zebra_redistribute_default_delete(command, client, length,
						  zvrf);
		break;
	case ZEBRA_IPV4_NEXTHOP_LOOKUP_MRIB:
		zread_ipv4_nexthop_lookup_mrib(client, length, zvrf);
		break;
	case ZEBRA_HELLO:
		zread_hello(client);
		break;
	case ZEBRA_NEXTHOP_REGISTER:
		zserv_rnh_register(client, length, RNH_NEXTHOP_TYPE,
				   zvrf);
		break;
	case ZEBRA_NEXTHOP_UNREGISTER:
		zserv_rnh_unregister(client, length, RNH_NEXTHOP_TYPE,
				     zvrf);
		break;
	case ZEBRA_IMPORT_ROUTE_REGISTER:
		zserv_rnh_register(client, length, RNH_IMPORT_CHECK_TYPE,
				   zvrf);
		break;
	case ZEBRA_IMPORT_ROUTE_UNREGISTER:
		zserv_rnh_unregister(client, length,
				     RNH_IMPORT_CHECK_TYPE, zvrf);
		break;
	case ZEBRA_BFD_DEST_UPDATE:
	case ZEBRA_BFD_DEST_REGISTER:
		zebra_ptm_bfd_dst_register(client, length, command, zvrf);
		break;
	case ZEBRA_BFD_DEST_DEREGISTER:
		zebra_ptm_bfd_dst_deregister(client, length, zvrf);
		break;
	case ZEBRA_VRF_UNREGISTER:
		zread_vrf_unregister(client, length, zvrf);
		break;
	case ZEBRA_VRF_LABEL:
		zread_vrf_label(client, zvrf);
		break;
	case ZEBRA_BFD_CLIENT_REGISTER:
		zebra_ptm_bfd_client_register(client, length);
		break;
	case ZEBRA_INTERFACE_ENABLE_RADV:
#if defined(HAVE_RTADV)
		zebra_interface_radv_set(client, length, zvrf, 1);
#endif
		break;
	case ZEBRA_INTERFACE_DISABLE_RADV:
#if defined(HAVE_RTADV)
		zebra_interface_radv_set(client, length, zvrf, 0);
#endif
		break;
	case ZEBRA_MPLS_LABELS_ADD:
	case ZEBRA_MPLS_LABELS_DELETE:
		zread_mpls_labels(command, client, length, zvrf);
		break;
	case ZEBRA_IPMR_ROUTE_STATS:
		zebra_ipmr_route_stats(client, length, zvrf);
		break;
	case ZEBRA_LABEL_MANAGER_CONNECT:
	case ZEBRA_GET_LABEL_CHUNK:
	case ZEBRA_RELEASE_LABEL_CHUNK:
		zread_label_manager_request(command, client, zvrf);
		break;
	case ZEBRA_FEC_REGISTER:
		zserv_fec_register(client, length);
		break;
	case ZEBRA_FEC_UNREGISTER:
		zserv_fec_unregister(client, length);
		break;
	case ZEBRA_ADVERTISE_DEFAULT_GW:
		zebra_vxlan_advertise_gw_macip(client, length, zvrf);
		break;
	case ZEBRA_ADVERTISE_SUBNET:
		zebra_vxlan_advertise_subnet(client, length, zvrf);
		break;
	case ZEBRA_ADVERTISE_ALL_VNI:
		zebra_vxlan_advertise_all_vni(client, length, zvrf);
		break;
	case ZEBRA_REMOTE_VTEP_ADD:
		zebra_vxlan_remote_vtep_add(client, length, zvrf);
		break;
	case ZEBRA_REMOTE_VTEP_DEL:
		zebra_vxlan_remote_vtep_del(client, length, zvrf);
		break;
	case ZEBRA_REMOTE_MACIP_ADD:
		zebra_vxlan_remote_macip_add(client, length, zvrf);
		break;
	case ZEBRA_REMOTE_MACIP_DEL:
		zebra_vxlan_remote_macip_del(client, length, zvrf);
		break;
	case ZEBRA_INTERFACE_SET_MASTER:
		zread_interface_set_master(client, length);
		break;
	case ZEBRA_PW_ADD:
	case ZEBRA_PW_DELETE:
	case ZEBRA_PW_SET:
	case ZEBRA_PW_UNSET:
		zread_pseudowire(command, client, length, zvrf);
		break;
	default:
		zlog_info("Zebra received unknown command %d", command);
		break;
	}
}

#if defined(HANDLE_ZAPI_FUZZING)
static void zserv_write_incoming(struct stream *orig, uint16_t command)
{
	char fname[MAXPATHLEN];
	struct stream *copy;
	int fd = -1;

	copy = stream_dup(orig);
	stream_set_getp(copy, 0);

	zserv_privs.change(ZPRIVS_RAISE);
	snprintf(fname, MAXPATHLEN, "%s/%u", DAEMON_VTY_DIR, command);
	fd = open(fname, O_CREAT | O_WRONLY | O_EXCL, 0644);
	stream_flush(copy, fd);
	close(fd);
	zserv_privs.change(ZPRIVS_LOWER);
	stream_free(copy);
}
#endif

/* Handler of zebra service request. */
static int zebra_client_read(struct thread *thread)
{
	int sock;
	struct zserv *client;
	size_t already;
	uint16_t length, command;
	uint8_t marker, version;
	vrf_id_t vrf_id;
	struct zebra_vrf *zvrf;
#if defined(HANDLE_ZAPI_FUZZING)
	int packets = 1;
#else
	int packets = zebrad.packets_to_process;
#endif

	/* Get thread data.  Reset reading thread because I'm running. */
	sock = THREAD_FD(thread);
	client = THREAD_ARG(thread);
	client->t_read = NULL;

	if (client->t_suicide) {
		zebra_client_close(client);
		return -1;
	}

	while (packets) {
		/* Read length and command (if we don't have it already). */
		if ((already = stream_get_endp(client->ibuf))
		    < ZEBRA_HEADER_SIZE) {
			ssize_t nbyte;
			if (((nbyte =
			      stream_read_try(client->ibuf, sock,
					      ZEBRA_HEADER_SIZE - already))
			     == 0)
			    || (nbyte == -1)) {
				if (IS_ZEBRA_DEBUG_EVENT)
					zlog_debug("connection closed socket [%d]",
						   sock);
				zebra_client_close(client);
				return -1;
			}
			if (nbyte != (ssize_t)(ZEBRA_HEADER_SIZE - already)) {
				/* Try again later. */
				zebra_event(ZEBRA_READ, sock, client);
				return 0;
			}
			already = ZEBRA_HEADER_SIZE;
		}

		/* Reset to read from the beginning of the incoming packet. */
		stream_set_getp(client->ibuf, 0);

		/* Fetch header values */
		STREAM_GETW(client->ibuf, length);
		STREAM_GETC(client->ibuf, marker);
		STREAM_GETC(client->ibuf, version);
		STREAM_GETL(client->ibuf, vrf_id);
		STREAM_GETW(client->ibuf, command);

		if (marker != ZEBRA_HEADER_MARKER || version != ZSERV_VERSION) {
			zlog_err(
				"%s: socket %d version mismatch, marker %d, version %d",
				__func__, sock, marker, version);
			zebra_client_close(client);
			return -1;
		}
		if (length < ZEBRA_HEADER_SIZE) {
			zlog_warn(
				"%s: socket %d message length %u is less than header size %d",
				__func__, sock, length, ZEBRA_HEADER_SIZE);
			zebra_client_close(client);
			return -1;
		}
		if (length > STREAM_SIZE(client->ibuf)) {
			zlog_warn(
				"%s: socket %d message length %u exceeds buffer size %lu",
				__func__, sock, length,
				(u_long)STREAM_SIZE(client->ibuf));
			zebra_client_close(client);
			return -1;
		}

		/* Read rest of data. */
		if (already < length) {
			ssize_t nbyte;
			if (((nbyte = stream_read_try(client->ibuf, sock,
						      length - already))
			     == 0)
			    || (nbyte == -1)) {
				if (IS_ZEBRA_DEBUG_EVENT)
					zlog_debug(
						"connection closed [%d] when reading zebra data",
						sock);
				zebra_client_close(client);
				return -1;
			}
			if (nbyte != (ssize_t)(length - already)) {
				/* Try again later. */
				zebra_event(ZEBRA_READ, sock, client);
				return 0;
			}
		}

#if defined(HANDLE_ZAPI_FUZZING)
		zserv_write_incoming(client->ibuf, command);
#endif
		length -= ZEBRA_HEADER_SIZE;

		/* Debug packet information. */
		if (IS_ZEBRA_DEBUG_EVENT)
			zlog_debug("zebra message comes from socket [%d]", sock);

		if (IS_ZEBRA_DEBUG_PACKET && IS_ZEBRA_DEBUG_RECV)
			zlog_debug("zebra message received [%s] %d in VRF %u",
				   zserv_command_string(command), length, vrf_id);

		client->last_read_time = monotime(NULL);
		client->last_read_cmd = command;

		zvrf = zebra_vrf_lookup_by_id(vrf_id);
		if (!zvrf) {
			if (IS_ZEBRA_DEBUG_PACKET && IS_ZEBRA_DEBUG_RECV)
				zlog_debug("zebra received unknown VRF[%u]", vrf_id);
			goto zclient_read_out;
		}

		zserv_handle_commands(client, command, length, zvrf);

		if (client->t_suicide) {
			/* No need to wait for thread callback, just kill immediately.
			 */
			zebra_client_close(client);
			return -1;
		}
		packets -= 1;
		stream_reset(client->ibuf);
	}

stream_failure:
zclient_read_out:
	stream_reset(client->ibuf);
	zebra_event(ZEBRA_READ, sock, client);
	return 0;
}


/* Accept code of zebra server socket. */
static int zebra_accept(struct thread *thread)
{
	int accept_sock;
	int client_sock;
	struct sockaddr_in client;
	socklen_t len;

	accept_sock = THREAD_FD(thread);

	/* Reregister myself. */
	zebra_event(ZEBRA_SERV, accept_sock, NULL);

	len = sizeof(struct sockaddr_in);
	client_sock = accept(accept_sock, (struct sockaddr *)&client, &len);

	if (client_sock < 0) {
		zlog_warn("Can't accept zebra socket: %s",
			  safe_strerror(errno));
		return -1;
	}

	/* Make client socket non-blocking.  */
	set_nonblocking(client_sock);

	/* Create new zebra client. */
	zebra_client_create(client_sock);

	return 0;
}

/* Make zebra server socket, wiping any existing one (see bug #403). */
void zebra_zserv_socket_init(char *path)
{
	int ret;
	int sock;
	mode_t old_mask;
	struct sockaddr_storage sa;
	socklen_t sa_len;

	if (!frr_zclient_addr(&sa, &sa_len, path))
		/* should be caught in zebra main() */
		return;

	/* Set umask */
	old_mask = umask(0077);

	/* Make UNIX domain socket. */
	sock = socket(sa.ss_family, SOCK_STREAM, 0);
	if (sock < 0) {
		zlog_warn("Can't create zserv socket: %s",
			  safe_strerror(errno));
		zlog_warn(
			"zebra can't provide full functionality due to above error");
		return;
	}

	if (sa.ss_family != AF_UNIX) {
		sockopt_reuseaddr(sock);
		sockopt_reuseport(sock);
	} else {
		struct sockaddr_un *suna = (struct sockaddr_un *)&sa;
		if (suna->sun_path[0])
			unlink(suna->sun_path);
	}

	zserv_privs.change(ZPRIVS_RAISE);
	setsockopt_so_recvbuf(sock, 1048576);
	setsockopt_so_sendbuf(sock, 1048576);
	zserv_privs.change(ZPRIVS_LOWER);

	if (sa.ss_family != AF_UNIX && zserv_privs.change(ZPRIVS_RAISE))
		zlog_err("Can't raise privileges");

	ret = bind(sock, (struct sockaddr *)&sa, sa_len);
	if (ret < 0) {
		zlog_warn("Can't bind zserv socket on %s: %s", path,
			  safe_strerror(errno));
		zlog_warn(
			"zebra can't provide full functionality due to above error");
		close(sock);
		return;
	}
	if (sa.ss_family != AF_UNIX && zserv_privs.change(ZPRIVS_LOWER))
		zlog_err("Can't lower privileges");

	ret = listen(sock, 5);
	if (ret < 0) {
		zlog_warn("Can't listen to zserv socket %s: %s", path,
			  safe_strerror(errno));
		zlog_warn(
			"zebra can't provide full functionality due to above error");
		close(sock);
		return;
	}

	umask(old_mask);

	zebra_event(ZEBRA_SERV, sock, NULL);
}


static void zebra_event(enum event event, int sock, struct zserv *client)
{
	switch (event) {
	case ZEBRA_SERV:
		thread_add_read(zebrad.master, zebra_accept, client, sock,
				NULL);
		break;
	case ZEBRA_READ:
		client->t_read = NULL;
		thread_add_read(zebrad.master, zebra_client_read, client, sock,
				&client->t_read);
		break;
	case ZEBRA_WRITE:
		/**/
		break;
	}
}

#define ZEBRA_TIME_BUF 32
static char *zserv_time_buf(time_t *time1, char *buf, int buflen)
{
	struct tm *tm;
	time_t now;

	assert(buf != NULL);
	assert(buflen >= ZEBRA_TIME_BUF);
	assert(time1 != NULL);

	if (!*time1) {
		snprintf(buf, buflen, "never   ");
		return (buf);
	}

	now = monotime(NULL);
	now -= *time1;
	tm = gmtime(&now);

	if (now < ONE_DAY_SECOND)
		snprintf(buf, buflen, "%02d:%02d:%02d", tm->tm_hour, tm->tm_min,
			 tm->tm_sec);
	else if (now < ONE_WEEK_SECOND)
		snprintf(buf, buflen, "%dd%02dh%02dm", tm->tm_yday, tm->tm_hour,
			 tm->tm_min);
	else
		snprintf(buf, buflen, "%02dw%dd%02dh", tm->tm_yday / 7,
			 tm->tm_yday - ((tm->tm_yday / 7) * 7), tm->tm_hour);
	return buf;
}

static void zebra_show_client_detail(struct vty *vty, struct zserv *client)
{
	char cbuf[ZEBRA_TIME_BUF], rbuf[ZEBRA_TIME_BUF];
	char wbuf[ZEBRA_TIME_BUF], nhbuf[ZEBRA_TIME_BUF], mbuf[ZEBRA_TIME_BUF];

	vty_out(vty, "Client: %s", zebra_route_string(client->proto));
	if (client->instance)
		vty_out(vty, " Instance: %d", client->instance);
	vty_out(vty, "\n");

	vty_out(vty, "------------------------ \n");
	vty_out(vty, "FD: %d \n", client->sock);
	vty_out(vty, "Route Table ID: %d \n", client->rtm_table);

	vty_out(vty, "Connect Time: %s \n",
		zserv_time_buf(&client->connect_time, cbuf, ZEBRA_TIME_BUF));
	if (client->nh_reg_time) {
		vty_out(vty, "Nexthop Registry Time: %s \n",
			zserv_time_buf(&client->nh_reg_time, nhbuf,
				       ZEBRA_TIME_BUF));
		if (client->nh_last_upd_time)
			vty_out(vty, "Nexthop Last Update Time: %s \n",
				zserv_time_buf(&client->nh_last_upd_time, mbuf,
					       ZEBRA_TIME_BUF));
		else
			vty_out(vty, "No Nexthop Update sent\n");
	} else
		vty_out(vty, "Not registered for Nexthop Updates\n");

	vty_out(vty, "Last Msg Rx Time: %s \n",
		zserv_time_buf(&client->last_read_time, rbuf, ZEBRA_TIME_BUF));
	vty_out(vty, "Last Msg Tx Time: %s \n",
		zserv_time_buf(&client->last_write_time, wbuf, ZEBRA_TIME_BUF));
	if (client->last_read_time)
		vty_out(vty, "Last Rcvd Cmd: %s \n",
			zserv_command_string(client->last_read_cmd));
	if (client->last_write_time)
		vty_out(vty, "Last Sent Cmd: %s \n",
			zserv_command_string(client->last_write_cmd));
	vty_out(vty, "\n");

	vty_out(vty, "Type        Add        Update     Del \n");
	vty_out(vty, "================================================== \n");
	vty_out(vty, "IPv4        %-12d%-12d%-12d\n", client->v4_route_add_cnt,
		client->v4_route_upd8_cnt, client->v4_route_del_cnt);
	vty_out(vty, "IPv6        %-12d%-12d%-12d\n", client->v6_route_add_cnt,
		client->v6_route_upd8_cnt, client->v6_route_del_cnt);
	vty_out(vty, "Redist:v4   %-12d%-12d%-12d\n", client->redist_v4_add_cnt,
		0, client->redist_v4_del_cnt);
	vty_out(vty, "Redist:v6   %-12d%-12d%-12d\n", client->redist_v6_add_cnt,
		0, client->redist_v6_del_cnt);
	vty_out(vty, "Connected   %-12d%-12d%-12d\n", client->ifadd_cnt, 0,
		client->ifdel_cnt);
	vty_out(vty, "BFD peer    %-12d%-12d%-12d\n", client->bfd_peer_add_cnt,
		client->bfd_peer_upd8_cnt, client->bfd_peer_del_cnt);
	vty_out(vty, "Interface Up Notifications: %d\n", client->ifup_cnt);
	vty_out(vty, "Interface Down Notifications: %d\n", client->ifdown_cnt);
	vty_out(vty, "VNI add notifications: %d\n", client->vniadd_cnt);
	vty_out(vty, "VNI delete notifications: %d\n", client->vnidel_cnt);
	vty_out(vty, "L3-VNI add notifications: %d\n", client->l3vniadd_cnt);
	vty_out(vty, "L3-VNI delete notifications: %d\n", client->l3vnidel_cnt);
	vty_out(vty, "MAC-IP add notifications: %d\n", client->macipadd_cnt);
	vty_out(vty, "MAC-IP delete notifications: %d\n", client->macipdel_cnt);

	vty_out(vty, "\n");
	return;
}

static void zebra_show_client_brief(struct vty *vty, struct zserv *client)
{
	char cbuf[ZEBRA_TIME_BUF], rbuf[ZEBRA_TIME_BUF];
	char wbuf[ZEBRA_TIME_BUF];

	vty_out(vty, "%-8s%12s %12s%12s%8d/%-8d%8d/%-8d\n",
		zebra_route_string(client->proto),
		zserv_time_buf(&client->connect_time, cbuf, ZEBRA_TIME_BUF),
		zserv_time_buf(&client->last_read_time, rbuf, ZEBRA_TIME_BUF),
		zserv_time_buf(&client->last_write_time, wbuf, ZEBRA_TIME_BUF),
		client->v4_route_add_cnt + client->v4_route_upd8_cnt,
		client->v4_route_del_cnt,
		client->v6_route_add_cnt + client->v6_route_upd8_cnt,
		client->v6_route_del_cnt);
}

struct zserv *zebra_find_client(u_char proto, u_short instance)
{
	struct listnode *node, *nnode;
	struct zserv *client;

	for (ALL_LIST_ELEMENTS(zebrad.client_list, node, nnode, client)) {
		if (client->proto == proto &&
		    client->instance == instance)
			return client;
	}

	return NULL;
}

/* This command is for debugging purpose. */
DEFUN (show_zebra_client,
       show_zebra_client_cmd,
       "show zebra client",
       SHOW_STR
       ZEBRA_STR
       "Client information\n")
{
	struct listnode *node;
	struct zserv *client;

	for (ALL_LIST_ELEMENTS_RO(zebrad.client_list, node, client))
		zebra_show_client_detail(vty, client);

	return CMD_SUCCESS;
}

/* This command is for debugging purpose. */
DEFUN (show_zebra_client_summary,
       show_zebra_client_summary_cmd,
       "show zebra client summary",
       SHOW_STR
       ZEBRA_STR
       "Client information brief\n"
       "Brief Summary\n")
{
	struct listnode *node;
	struct zserv *client;

	vty_out(vty,
		"Name    Connect Time    Last Read  Last Write  IPv4 Routes       IPv6 Routes    \n");
	vty_out(vty,
		"--------------------------------------------------------------------------------\n");

	for (ALL_LIST_ELEMENTS_RO(zebrad.client_list, node, client))
		zebra_show_client_brief(vty, client);

	vty_out(vty, "Routes column shows (added+updated)/deleted\n");
	return CMD_SUCCESS;
}

#if defined(HANDLE_ZAPI_FUZZING)
void zserv_read_file(char *input)
{
	int fd;
	struct zserv *client = NULL;
	struct thread t;

	zebra_client_create(-1);
	client = zebrad.client_list->head->data;
	t.arg = client;

	fd = open(input, O_RDONLY|O_NONBLOCK);
	t.u.fd = fd;

	zebra_client_read(&t);

	close(fd);
}
#endif

void zserv_init(void)
{
	/* Client list init. */
	zebrad.client_list = list_new();
	zebrad.client_list->del = (void (*)(void *))zebra_client_free;

	install_element(ENABLE_NODE, &show_zebra_client_cmd);
	install_element(ENABLE_NODE, &show_zebra_client_summary_cmd);
}<|MERGE_RESOLUTION|>--- conflicted
+++ resolved
@@ -1222,9 +1222,8 @@
 				}
 
 				nexthop = route_entry_nexthop_ipv6_ifindex_add(
-<<<<<<< HEAD
 					re, &api_nh->gate.ipv6, ifindex,
-					re->vrf_id);
+					api_nh->vrf_id);
 
 				/* if this an EVPN route entry,
 				 * program the nh as neigh
@@ -1243,10 +1242,6 @@
 								&vtep_ip,
 								&api.prefix);
 				}
-=======
-					re, &api_nh->gate.ipv6, api_nh->ifindex,
-					api_nh->vrf_id);
->>>>>>> defd0965
 				break;
 			case NEXTHOP_TYPE_BLACKHOLE:
 				nexthop = route_entry_nexthop_blackhole_add(
