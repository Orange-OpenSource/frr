/*
  PIM for Quagga
  Copyright (C) 2008  Everton da Silva Marques

  This program is free software; you can redistribute it and/or modify
  it under the terms of the GNU General Public License as published by
  the Free Software Foundation; either version 2 of the License, or
  (at your option) any later version.

  This program is distributed in the hope that it will be useful, but
  WITHOUT ANY WARRANTY; without even the implied warranty of
  MERCHANTABILITY or FITNESS FOR A PARTICULAR PURPOSE.  See the GNU
  General Public License for more details.
  
  You should have received a copy of the GNU General Public License
  along with this program; see the file COPYING; if not, write to the
  Free Software Foundation, Inc., 51 Franklin St, Fifth Floor, Boston,
  MA 02110-1301 USA
*/

#include <zebra.h>

#include "lib/json.h"
#include "command.h"
#include "if.h"
#include "prefix.h"
#include "zclient.h"
#include "plist.h"
#include "hash.h"
#include "nexthop.h"

#include "pimd.h"
#include "pim_mroute.h"
#include "pim_cmd.h"
#include "pim_iface.h"
#include "pim_vty.h"
#include "pim_mroute.h"
#include "pim_str.h"
#include "pim_igmp.h"
#include "pim_igmpv3.h"
#include "pim_sock.h"
#include "pim_time.h"
#include "pim_util.h"
#include "pim_oil.h"
#include "pim_neighbor.h"
#include "pim_pim.h"
#include "pim_ifchannel.h"
#include "pim_hello.h"
#include "pim_msg.h"
#include "pim_upstream.h"
#include "pim_rpf.h"
#include "pim_macro.h"
#include "pim_ssmpingd.h"
#include "pim_zebra.h"
#include "pim_static.h"
#include "pim_rp.h"
#include "pim_zlookup.h"
#include "pim_msdp.h"
#include "pim_ssm.h"
#include "pim_nht.h"

static struct cmd_node pim_global_node = {
  PIM_NODE,
  "",
  1 /* vtysh ? yes */
};

static struct cmd_node interface_node = {
  INTERFACE_NODE,
  "%s(config-if)# ",
  1 /* vtysh ? yes */
};

static struct cmd_node debug_node =
{
  DEBUG_NODE,
  "",
  1
};

static void pim_if_membership_clear(struct interface *ifp)
{
  struct pim_interface *pim_ifp;

  pim_ifp = ifp->info;
  zassert(pim_ifp);

  if (PIM_IF_TEST_PIM(pim_ifp->options) &&
      PIM_IF_TEST_IGMP(pim_ifp->options)) {
    return;
  }

  pim_ifchannel_membership_clear(ifp);
}

/*
  When PIM is disabled on interface, IGMPv3 local membership
  information is not injected into PIM interface state.

  The function pim_if_membership_refresh() fetches all IGMPv3 local
  membership information into PIM. It is intented to be called
  whenever PIM is enabled on the interface in order to collect missed
  local membership information.
 */
static void pim_if_membership_refresh(struct interface *ifp)
{
  struct pim_interface *pim_ifp;
  struct listnode      *sock_node;
  struct igmp_sock     *igmp;

  pim_ifp = ifp->info;
  zassert(pim_ifp);

  if (!PIM_IF_TEST_PIM(pim_ifp->options))
    return;
  if (!PIM_IF_TEST_IGMP(pim_ifp->options))
    return;

  /*
    First clear off membership from all PIM (S,G) entries on the
    interface
  */

  pim_ifchannel_membership_clear(ifp);

  /*
    Then restore PIM (S,G) membership from all IGMPv3 (S,G) entries on
    the interface
  */

  /* scan igmp sockets */
  for (ALL_LIST_ELEMENTS_RO(pim_ifp->igmp_socket_list, sock_node, igmp)) {
    struct listnode   *grpnode;
    struct igmp_group *grp;
    
    /* scan igmp groups */
    for (ALL_LIST_ELEMENTS_RO(igmp->igmp_group_list, grpnode, grp)) {
      struct listnode    *srcnode;
      struct igmp_source *src;
      
      /* scan group sources */
      for (ALL_LIST_ELEMENTS_RO(grp->group_source_list, srcnode, src)) {

	if (IGMP_SOURCE_TEST_FORWARDING(src->source_flags)) {
	  struct prefix_sg sg;

	  memset (&sg, 0, sizeof (struct prefix_sg));
	  sg.src = src->source_addr;
	  sg.grp = grp->group_addr;
	  pim_ifchannel_local_membership_add(ifp, &sg);
	}
	
      } /* scan group sources */
    } /* scan igmp groups */
  } /* scan igmp sockets */

  /*
    Finally delete every PIM (S,G) entry lacking all state info
   */

  pim_ifchannel_delete_on_noinfo(ifp);

}

static void pim_show_assert(struct vty *vty)
{
  struct pim_interface *pim_ifp;
  struct pim_ifchannel *ch;
  struct listnode *ch_node;
  struct in_addr ifaddr;
  time_t now;
  
  now = pim_time_monotonic_sec();

  vty_out(vty,
	  "Interface Address         Source          Group           State  Winner          Uptime   Timer%s",
	  VTY_NEWLINE);

  for (ALL_LIST_ELEMENTS_RO(pim_ifchannel_list, ch_node, ch)) {
    char ch_src_str[INET_ADDRSTRLEN];
    char ch_grp_str[INET_ADDRSTRLEN];
    char winner_str[INET_ADDRSTRLEN];
    char uptime[10];
    char timer[10];

    pim_ifp = ch->interface->info;
    
    if (!pim_ifp)
      continue;

    ifaddr = pim_ifp->primary_address;

    pim_inet4_dump("<ch_src?>", ch->sg.src,
		   ch_src_str, sizeof(ch_src_str));
    pim_inet4_dump("<ch_grp?>", ch->sg.grp,
		   ch_grp_str, sizeof(ch_grp_str));
    pim_inet4_dump("<assrt_win?>", ch->ifassert_winner,
		   winner_str, sizeof(winner_str));

    pim_time_uptime(uptime, sizeof(uptime), now - ch->ifassert_creation);
    pim_time_timer_to_mmss(timer, sizeof(timer),
			   ch->t_ifassert_timer);

    vty_out(vty, "%-9s %-15s %-15s %-15s %-6s %-15s %-8s %-5s%s",
	    ch->interface->name,
	    inet_ntoa(ifaddr),
	    ch_src_str,
	    ch_grp_str,
	    pim_ifchannel_ifassert_name(ch->ifassert_state),
	    winner_str,
	    uptime,
	    timer,
	    VTY_NEWLINE);
  } /* scan interface channels */
}

static void pim_show_assert_internal(struct vty *vty)
{
  struct pim_interface *pim_ifp;
  struct listnode *ch_node;
  struct pim_ifchannel *ch;
  struct in_addr ifaddr;

  vty_out(vty,
	  "CA:   CouldAssert%s"
	  "ECA:  Evaluate CouldAssert%s"
	  "ATD:  AssertTrackingDesired%s"
	  "eATD: Evaluate AssertTrackingDesired%s%s",
	  VTY_NEWLINE, VTY_NEWLINE, VTY_NEWLINE, VTY_NEWLINE, VTY_NEWLINE);

  vty_out(vty,
	  "Interface Address         Source          Group           CA  eCA ATD eATD%s",
	  VTY_NEWLINE);

  for (ALL_LIST_ELEMENTS_RO(pim_ifchannel_list, ch_node, ch)) {
    pim_ifp = ch->interface->info;
    
    if (!pim_ifp)
      continue;

    ifaddr = pim_ifp->primary_address;

    char ch_src_str[INET_ADDRSTRLEN];
    char ch_grp_str[INET_ADDRSTRLEN];

    pim_inet4_dump("<ch_src?>", ch->sg.src,
		   ch_src_str, sizeof(ch_src_str));
    pim_inet4_dump("<ch_grp?>", ch->sg.grp,
		   ch_grp_str, sizeof(ch_grp_str));
    vty_out(vty, "%-9s %-15s %-15s %-15s %-3s %-3s %-3s %-4s%s",
	    ch->interface->name,
	    inet_ntoa(ifaddr),
	    ch_src_str,
	    ch_grp_str,
	    PIM_IF_FLAG_TEST_COULD_ASSERT(ch->flags) ? "yes" : "no",
	    pim_macro_ch_could_assert_eval(ch) ? "yes" : "no",
	    PIM_IF_FLAG_TEST_ASSERT_TRACKING_DESIRED(ch->flags) ? "yes" : "no",
	    pim_macro_assert_tracking_desired_eval(ch) ? "yes" : "no",
	    VTY_NEWLINE);
  } /* scan interface channels */
}

static void pim_show_assert_metric(struct vty *vty)
{
  struct pim_interface *pim_ifp;
  struct listnode *ch_node;
  struct pim_ifchannel *ch;
  struct in_addr ifaddr;

  vty_out(vty,
	  "Interface Address         Source          Group           RPT Pref Metric Address        %s",
	  VTY_NEWLINE);

  for (ALL_LIST_ELEMENTS_RO(pim_ifchannel_list, ch_node, ch)) {
    pim_ifp = ch->interface->info;

    if (!pim_ifp)
      continue;

    ifaddr = pim_ifp->primary_address;

    char ch_src_str[INET_ADDRSTRLEN];
    char ch_grp_str[INET_ADDRSTRLEN];
    char addr_str[INET_ADDRSTRLEN];
    struct pim_assert_metric am;

    am = pim_macro_spt_assert_metric(&ch->upstream->rpf, pim_ifp->primary_address);

    pim_inet4_dump("<ch_src?>", ch->sg.src,
		   ch_src_str, sizeof(ch_src_str));
    pim_inet4_dump("<ch_grp?>", ch->sg.grp,
		   ch_grp_str, sizeof(ch_grp_str));
    pim_inet4_dump("<addr?>", am.ip_address,
		   addr_str, sizeof(addr_str));

    vty_out(vty, "%-9s %-15s %-15s %-15s %-3s %4u %6u %-15s%s",
	    ch->interface->name,
	    inet_ntoa(ifaddr),
	    ch_src_str,
	    ch_grp_str,
	    am.rpt_bit_flag ? "yes" : "no",
	    am.metric_preference,
	    am.route_metric,
	    addr_str,
	    VTY_NEWLINE);
    } /* scan interface channels */
}

static void pim_show_assert_winner_metric(struct vty *vty)
{
  struct pim_interface *pim_ifp;
  struct listnode *ch_node;
  struct pim_ifchannel *ch;
  struct in_addr ifaddr;
  
  vty_out(vty,
	  "Interface Address         Source          Group           RPT Pref Metric Address        %s",
	  VTY_NEWLINE);

  for (ALL_LIST_ELEMENTS_RO(pim_ifchannel_list, ch_node, ch)) {
    pim_ifp = ch->interface->info;
    
    if (!pim_ifp)
      continue;

    ifaddr = pim_ifp->primary_address;

    char ch_src_str[INET_ADDRSTRLEN];
    char ch_grp_str[INET_ADDRSTRLEN];
    char addr_str[INET_ADDRSTRLEN];
    struct pim_assert_metric *am;
    char pref_str[5];
    char metr_str[7];

    am = &ch->ifassert_winner_metric;

    pim_inet4_dump("<ch_src?>", ch->sg.src,
		   ch_src_str, sizeof(ch_src_str));
    pim_inet4_dump("<ch_grp?>", ch->sg.grp,
		   ch_grp_str, sizeof(ch_grp_str));
    pim_inet4_dump("<addr?>", am->ip_address,
		   addr_str, sizeof(addr_str));

    if (am->metric_preference == PIM_ASSERT_METRIC_PREFERENCE_MAX)
      snprintf(pref_str, sizeof(pref_str), "INFI");
    else
      snprintf(pref_str, sizeof(pref_str), "%4u", am->metric_preference);

    if (am->route_metric == PIM_ASSERT_ROUTE_METRIC_MAX)
      snprintf(metr_str, sizeof(metr_str), "INFI");
    else
      snprintf(metr_str, sizeof(metr_str), "%6u", am->route_metric);

    vty_out(vty, "%-9s %-15s %-15s %-15s %-3s %-4s %-6s %-15s%s",
	    ch->interface->name,
	    inet_ntoa(ifaddr),
	    ch_src_str,
	    ch_grp_str,
	    am->rpt_bit_flag ? "yes" : "no",
	    pref_str,
	    metr_str,
	    addr_str,
	    VTY_NEWLINE);
  } /* scan interface channels */
}

static void json_object_pim_ifp_add(struct json_object *json, struct interface *ifp)
{
  struct pim_interface *pim_ifp;

  pim_ifp = ifp->info;
  json_object_string_add(json, "name", ifp->name);
  json_object_string_add(json, "state", if_is_up(ifp) ? "up" : "down");
  json_object_string_add(json, "address", inet_ntoa(pim_ifp->primary_address));
  json_object_int_add(json, "index", ifp->ifindex);

  if (if_is_multicast(ifp))
    json_object_boolean_true_add(json, "flagMulticast");

  if (if_is_broadcast(ifp))
    json_object_boolean_true_add(json, "flagBroadcast");

  if (ifp->flags & IFF_ALLMULTI)
    json_object_boolean_true_add(json, "flagAllMulticast");

  if (ifp->flags & IFF_PROMISC)
    json_object_boolean_true_add(json, "flagPromiscuous");

  if (PIM_IF_IS_DELETED(ifp))
    json_object_boolean_true_add(json, "flagDeleted");

  if (pim_if_lan_delay_enabled(ifp))
    json_object_boolean_true_add(json, "lanDelayEnabled");
}

static void pim_show_membership(struct vty *vty, u_char uj)
{
  struct pim_interface *pim_ifp;
  struct listnode *ch_node;
  struct pim_ifchannel *ch;
  enum json_type type;
  json_object *json = NULL;
  json_object *json_iface = NULL;
  json_object *json_row = NULL;
  json_object *json_tmp = NULL;

  json = json_object_new_object();

  for (ALL_LIST_ELEMENTS_RO(pim_ifchannel_list, ch_node, ch)) {

    pim_ifp = ch->interface->info;

    if (!pim_ifp)
      continue;

    char ch_src_str[INET_ADDRSTRLEN];
    char ch_grp_str[INET_ADDRSTRLEN];

    pim_inet4_dump("<ch_src?>", ch->sg.src,
		   ch_src_str, sizeof(ch_src_str));
    pim_inet4_dump("<ch_grp?>", ch->sg.grp,
		   ch_grp_str, sizeof(ch_grp_str));

    json_object_object_get_ex(json, ch->interface->name, &json_iface);

    if (!json_iface) {
      json_iface = json_object_new_object();
      json_object_pim_ifp_add(json_iface, ch->interface);
      json_object_object_add(json, ch->interface->name, json_iface);
    }

    json_row = json_object_new_object();
    json_object_string_add(json_row, "source", ch_src_str);
    json_object_string_add(json_row, "group", ch_grp_str);
    json_object_string_add(json_row, "localMembership",
			   ch->local_ifmembership == PIM_IFMEMBERSHIP_NOINFO ?  "NOINFO" : "INCLUDE");
    json_object_object_add(json_iface, ch_grp_str, json_row);
  } /* scan interface channels */

  if (uj) {
    vty_out (vty, "%s%s", json_object_to_json_string_ext(json, JSON_C_TO_STRING_PRETTY), VTY_NEWLINE);
  } else {
    vty_out(vty,
            "Interface  Address          Source           Group            Membership%s",
            VTY_NEWLINE);

    /*
     * Example of the json data we are traversing
     *
     * {
     *   "swp3":{
     *     "name":"swp3",
     *     "state":"up",
     *     "address":"10.1.20.1",
     *     "index":5,
     *     "flagMulticast":true,
     *     "flagBroadcast":true,
     *     "lanDelayEnabled":true,
     *     "226.10.10.10":{
     *       "source":"*",
     *       "group":"226.10.10.10",
     *       "localMembership":"INCLUDE"
     *     }
     *   }
     * }
     */

    /* foreach interface */
    json_object_object_foreach(json, key, val) {

      /* Find all of the keys where the val is an object. In the example
       * above the only one is 226.10.10.10
       */
      json_object_object_foreach(val, if_field_key, if_field_val) {
        type = json_object_get_type(if_field_val);

        if (type == json_type_object) {
          vty_out(vty, "%-9s  ", key);

          json_object_object_get_ex(val, "address", &json_tmp);
          vty_out(vty, "%-15s  ", json_object_get_string(json_tmp));

          json_object_object_get_ex(if_field_val, "source", &json_tmp);
          vty_out(vty, "%-15s  ", json_object_get_string(json_tmp));

          /* Group */
          vty_out(vty, "%-15s  ", if_field_key);

          json_object_object_get_ex(if_field_val, "localMembership", &json_tmp);
          vty_out(vty, "%-10s%s", json_object_get_string(json_tmp), VTY_NEWLINE);
        }
      }
    }
  }

  json_object_free(json);
}

static void pim_print_ifp_flags(struct vty *vty, struct interface *ifp, int mloop)
{
  vty_out(vty, "Flags%s", VTY_NEWLINE);
  vty_out(vty, "-----%s", VTY_NEWLINE);
  vty_out(vty, "All Multicast   : %s%s", (ifp->flags & IFF_ALLMULTI) ? "yes" : "no", VTY_NEWLINE);
  vty_out(vty, "Broadcast       : %s%s", if_is_broadcast(ifp)? "yes" : "no", VTY_NEWLINE);
  vty_out(vty, "Deleted         : %s%s", PIM_IF_IS_DELETED(ifp) ? "yes" : "no", VTY_NEWLINE);
  vty_out(vty, "Interface Index : %d%s", ifp->ifindex, VTY_NEWLINE);
  vty_out(vty, "Multicast       : %s%s", if_is_multicast(ifp) ? "yes" : "no", VTY_NEWLINE);
  vty_out(vty, "Multicast Loop  : %d%s", mloop, VTY_NEWLINE);
  vty_out(vty, "Promiscuous     : %s%s", (ifp->flags & IFF_PROMISC) ? "yes" : "no", VTY_NEWLINE);
  vty_out(vty, "%s", VTY_NEWLINE);
  vty_out(vty, "%s", VTY_NEWLINE);
}

static void igmp_show_interfaces(struct vty *vty, u_char uj)
{
  struct listnode  *node;
  struct interface *ifp;
  time_t            now;
  json_object *json = NULL;
  json_object *json_row = NULL;

  now = pim_time_monotonic_sec();

  if (uj)
    json = json_object_new_object();
  else
    vty_out(vty,
            "Interface  State          Address  V  Querier  Query Timer    Uptime%s",
            VTY_NEWLINE);

  for (ALL_LIST_ELEMENTS_RO (vrf_iflist (VRF_DEFAULT), node, ifp)) {
    struct pim_interface *pim_ifp;
    struct listnode *sock_node;
    struct igmp_sock *igmp;

    pim_ifp = ifp->info;

    if (!pim_ifp)
      continue;

    for (ALL_LIST_ELEMENTS_RO(pim_ifp->igmp_socket_list, sock_node, igmp)) {
      char uptime[10];
      char query_hhmmss[10];

      pim_time_uptime(uptime, sizeof(uptime), now - igmp->sock_creation);
      pim_time_timer_to_hhmmss(query_hhmmss, sizeof(query_hhmmss), igmp->t_igmp_query_timer);

      if (uj) {
        json_row = json_object_new_object();
        json_object_pim_ifp_add(json_row, ifp);
        json_object_string_add(json_row, "upTime", uptime);
        json_object_int_add(json_row, "version", pim_ifp->igmp_version);

        if (igmp->t_igmp_query_timer) {
          json_object_boolean_true_add(json_row, "querier");
          json_object_string_add(json_row, "queryTimer", query_hhmmss);
        }

        json_object_object_add(json, ifp->name, json_row);

      } else {
        vty_out(vty, "%-9s  %5s  %15s  %d  %7s  %11s  %8s%s",
                ifp->name,
                if_is_up(ifp) ? "up" : "down",
                inet_ntoa(igmp->ifaddr),
                pim_ifp->igmp_version,
	        igmp->t_igmp_query_timer ? "local" : "other",
	        query_hhmmss,
                uptime,
                VTY_NEWLINE);
      }
    }
  }

  if (uj) {
    vty_out (vty, "%s%s", json_object_to_json_string_ext(json, JSON_C_TO_STRING_PRETTY), VTY_NEWLINE);
    json_object_free(json);
  }
}

static void igmp_show_interfaces_single(struct vty *vty, const char *ifname, u_char uj)
{
  struct igmp_sock *igmp;
  struct interface *ifp;
  struct listnode  *node;
  struct listnode *sock_node;
  struct pim_interface *pim_ifp;
  char uptime[10];
  char query_hhmmss[10];
  char other_hhmmss[10];
  int found_ifname = 0;
  int sqi;
  int mloop;
  long gmi_msec;  /* Group Membership Interval */
  long lmqt_msec;
  long ohpi_msec;
  long oqpi_msec; /* Other Querier Present Interval */
  long qri_msec;
  time_t now;

  json_object *json = NULL;
  json_object *json_row = NULL;

  if (uj)
    json = json_object_new_object();

  now = pim_time_monotonic_sec();

  for (ALL_LIST_ELEMENTS_RO (vrf_iflist (VRF_DEFAULT), node, ifp)) {
    pim_ifp = ifp->info;

    if (!pim_ifp)
      continue;

    if (strcmp(ifname, "detail") && strcmp(ifname, ifp->name))
      continue;

    for (ALL_LIST_ELEMENTS_RO(pim_ifp->igmp_socket_list, sock_node, igmp)) {
      found_ifname = 1;
      pim_time_uptime(uptime, sizeof(uptime), now - igmp->sock_creation);
      pim_time_timer_to_hhmmss(query_hhmmss, sizeof(query_hhmmss), igmp->t_igmp_query_timer);
      pim_time_timer_to_hhmmss(other_hhmmss, sizeof(other_hhmmss), igmp->t_other_querier_timer);

      gmi_msec = PIM_IGMP_GMI_MSEC(igmp->querier_robustness_variable,
                                   igmp->querier_query_interval,
                                   pim_ifp->igmp_query_max_response_time_dsec);

      sqi = PIM_IGMP_SQI(pim_ifp->igmp_default_query_interval);

      oqpi_msec = PIM_IGMP_OQPI_MSEC(igmp->querier_robustness_variable,
                                     igmp->querier_query_interval,
                                     pim_ifp->igmp_query_max_response_time_dsec);

      lmqt_msec = PIM_IGMP_LMQT_MSEC(pim_ifp->igmp_query_max_response_time_dsec,
                                     igmp->querier_robustness_variable);

      ohpi_msec = PIM_IGMP_OHPI_DSEC(igmp->querier_robustness_variable,
                                     igmp->querier_query_interval,
                                     pim_ifp->igmp_query_max_response_time_dsec) * 100;

      qri_msec = pim_ifp->igmp_query_max_response_time_dsec * 100;
      mloop = pim_socket_mcastloop_get(pim_ifp->pim_sock_fd);

      if (uj) {
        json_row = json_object_new_object();
        json_object_pim_ifp_add(json_row, ifp);
        json_object_string_add(json_row, "upTime", uptime);
        json_object_string_add(json_row, "querier", igmp->t_igmp_query_timer ? "local" : "other");
        json_object_int_add(json_row, "queryStartCount", igmp->startup_query_count);
        json_object_string_add(json_row, "queryQueryTimer", query_hhmmss);
        json_object_string_add(json_row, "queryOtherTimer", other_hhmmss);
        json_object_int_add(json_row, "version", pim_ifp->igmp_version);
        json_object_int_add(json_row, "timerGroupMembershipIntervalMsec", gmi_msec);
        json_object_int_add(json_row, "timerLastMemberQueryMsec", lmqt_msec);
        json_object_int_add(json_row, "timerOlderHostPresentIntervalMsec", ohpi_msec);
        json_object_int_add(json_row, "timerOtherQuerierPresentIntervalMsec", oqpi_msec);
        json_object_int_add(json_row, "timerQueryInterval", igmp->querier_query_interval);
        json_object_int_add(json_row, "timerQueryResponseIntervalMsec", qri_msec);
        json_object_int_add(json_row, "timerRobustnessVariable", igmp->querier_robustness_variable);
        json_object_int_add(json_row, "timerStartupQueryInterval", sqi);

        json_object_object_add(json, ifp->name, json_row);

      } else {
        vty_out(vty, "Interface : %s%s", ifp->name, VTY_NEWLINE);
        vty_out(vty, "State     : %s%s", if_is_up(ifp) ? "up" : "down", VTY_NEWLINE);
        vty_out(vty, "Address   : %s%s", inet_ntoa(pim_ifp->primary_address), VTY_NEWLINE);
        vty_out(vty, "Uptime    : %s%s", uptime, VTY_NEWLINE);
        vty_out(vty, "Version   : %d%s", pim_ifp->igmp_version, VTY_NEWLINE);
        vty_out(vty, "%s", VTY_NEWLINE);
        vty_out(vty, "%s", VTY_NEWLINE);

        vty_out(vty, "Querier%s", VTY_NEWLINE);
        vty_out(vty, "-------%s", VTY_NEWLINE);
        vty_out(vty, "Querier     : %s%s", igmp->t_igmp_query_timer ? "local" : "other", VTY_NEWLINE);
        vty_out(vty, "Start Count : %d%s", igmp->startup_query_count, VTY_NEWLINE);
        vty_out(vty, "Query Timer : %s%s", query_hhmmss, VTY_NEWLINE);
        vty_out(vty, "Other Timer : %s%s", other_hhmmss, VTY_NEWLINE);
        vty_out(vty, "%s", VTY_NEWLINE);
        vty_out(vty, "%s", VTY_NEWLINE);

        vty_out(vty, "Timers%s", VTY_NEWLINE);
        vty_out(vty, "------%s", VTY_NEWLINE);
        vty_out(vty, "Group Membership Interval      : %lis%s", gmi_msec/1000, VTY_NEWLINE);
        vty_out(vty, "Last Member Query Time         : %lis%s", lmqt_msec/1000, VTY_NEWLINE);
        vty_out(vty, "Older Host Present Interval    : %lis%s", ohpi_msec/1000, VTY_NEWLINE);
        vty_out(vty, "Other Querier Present Interval : %lis%s", oqpi_msec/1000, VTY_NEWLINE);
        vty_out(vty, "Query Interval                 : %ds%s", igmp->querier_query_interval, VTY_NEWLINE);
        vty_out(vty, "Query Response Interval        : %lis%s", qri_msec/1000, VTY_NEWLINE);
        vty_out(vty, "Robustness Variable            : %d%s", igmp->querier_robustness_variable, VTY_NEWLINE);
        vty_out(vty, "Startup Query Interval         : %ds%s", sqi, VTY_NEWLINE);
        vty_out(vty, "%s", VTY_NEWLINE);
        vty_out(vty, "%s", VTY_NEWLINE);

        pim_print_ifp_flags(vty, ifp, mloop);
      }
    }
  }

  if (uj) {
    vty_out (vty, "%s%s", json_object_to_json_string_ext(json, JSON_C_TO_STRING_PRETTY), VTY_NEWLINE);
    json_object_free(json);
  } else {
    if (!found_ifname)
      vty_out (vty, "%% No such interface%s", VTY_NEWLINE);
  }
}

static void igmp_show_interface_join(struct vty *vty)
{
  struct listnode  *node;
  struct interface *ifp;
  time_t            now;
  
  now = pim_time_monotonic_sec();

  vty_out(vty,
	  "Interface Address         Source          Group           Socket Uptime  %s",
	  VTY_NEWLINE);

  for (ALL_LIST_ELEMENTS_RO (vrf_iflist (VRF_DEFAULT), node, ifp)) {
    struct pim_interface *pim_ifp;
    struct listnode *join_node;
    struct igmp_join *ij;
    struct in_addr pri_addr;
    char pri_addr_str[INET_ADDRSTRLEN];

    pim_ifp = ifp->info;
    
    if (!pim_ifp)
      continue;

    if (!pim_ifp->igmp_join_list)
      continue;

    pri_addr = pim_find_primary_addr(ifp);
    pim_inet4_dump("<pri?>", pri_addr, pri_addr_str, sizeof(pri_addr_str));

    for (ALL_LIST_ELEMENTS_RO(pim_ifp->igmp_join_list, join_node, ij)) {
      char group_str[INET_ADDRSTRLEN];
      char source_str[INET_ADDRSTRLEN];
      char uptime[10];

      pim_time_uptime(uptime, sizeof(uptime), now - ij->sock_creation);
      pim_inet4_dump("<grp?>", ij->group_addr, group_str, sizeof(group_str));
      pim_inet4_dump("<src?>", ij->source_addr, source_str, sizeof(source_str));
      
      vty_out(vty, "%-9s %-15s %-15s %-15s %6d %8s%s",
	      ifp->name,
	      pri_addr_str,
	      source_str,
	      group_str,
	      ij->sock_fd,
	      uptime,
	      VTY_NEWLINE);
    } /* for (pim_ifp->igmp_join_list) */

  } /* for (iflist) */

}

static void pim_show_interfaces_single(struct vty *vty, const char *ifname, u_char uj)
{
  struct in_addr ifaddr;
  struct interface *ifp;
  struct listnode *neighnode;
  struct listnode*node;
  struct listnode *upnode;
  struct pim_interface *pim_ifp;
  struct pim_neighbor *neigh;
  struct pim_upstream *up;
  time_t now;
  char dr_str[INET_ADDRSTRLEN];
  char dr_uptime[10];
  char expire[10];
  char grp_str[INET_ADDRSTRLEN];
  char hello_period[10];
  char hello_timer[10];
  char neigh_src_str[INET_ADDRSTRLEN];
  char src_str[INET_ADDRSTRLEN];
  char stat_uptime[10];
  char uptime[10];
  int mloop;
  int found_ifname = 0;
  int print_header;
  json_object *json = NULL;
  json_object *json_row = NULL;
  json_object *json_pim_neighbor = NULL;
  json_object *json_pim_neighbors = NULL;
  json_object *json_group = NULL;
  json_object *json_group_source = NULL;
  json_object *json_fhr_sources = NULL;
  struct pim_secondary_addr *sec_addr;
  struct listnode *sec_node;

  now = pim_time_monotonic_sec();

  if (uj)
    json = json_object_new_object();

  for (ALL_LIST_ELEMENTS_RO (vrf_iflist (VRF_DEFAULT), node, ifp)) {
    pim_ifp = ifp->info;

    if (!pim_ifp)
      continue;

    if (pim_ifp->pim_sock_fd < 0)
      continue;

    if (strcmp(ifname, "detail") && strcmp(ifname, ifp->name))
      continue;

    found_ifname = 1;
    ifaddr = pim_ifp->primary_address;
    pim_inet4_dump("<dr?>", pim_ifp->pim_dr_addr, dr_str, sizeof(dr_str));
    pim_time_uptime_begin(dr_uptime, sizeof(dr_uptime), now, pim_ifp->pim_dr_election_last);
    pim_time_timer_to_hhmmss(hello_timer, sizeof(hello_timer), pim_ifp->t_pim_hello_timer);
    pim_time_mmss(hello_period, sizeof(hello_period), pim_ifp->pim_hello_period);
    pim_time_uptime(stat_uptime, sizeof(stat_uptime), now - pim_ifp->pim_ifstat_start);
    mloop = pim_socket_mcastloop_get(pim_ifp->pim_sock_fd);

    if (uj) {
      char pbuf[PREFIX2STR_BUFFER];
      json_row = json_object_new_object();
      json_object_pim_ifp_add(json_row, ifp);

      if (pim_ifp->update_source.s_addr != INADDR_ANY) {
        json_object_string_add(json_row, "useSource", inet_ntoa(pim_ifp->update_source));
      }
      if (pim_ifp->sec_addr_list) {
        json_object *sec_list = NULL;

        sec_list = json_object_new_array();
        for (ALL_LIST_ELEMENTS_RO(pim_ifp->sec_addr_list, sec_node, sec_addr)) {
          json_object_array_add(sec_list,
                                json_object_new_string(prefix2str(&sec_addr->addr,
								  pbuf,
								  sizeof(pbuf))));
        }
        json_object_object_add(json_row, "secondaryAddressList", sec_list);
      }

      // PIM neighbors
      if (pim_ifp->pim_neighbor_list->count) {
        json_pim_neighbors = json_object_new_object();

        for (ALL_LIST_ELEMENTS_RO(pim_ifp->pim_neighbor_list, neighnode, neigh)) {
          json_pim_neighbor = json_object_new_object();
          pim_inet4_dump("<src?>", neigh->source_addr, neigh_src_str, sizeof(neigh_src_str));
          pim_time_uptime(uptime, sizeof(uptime), now - neigh->creation);
          pim_time_timer_to_hhmmss(expire, sizeof(expire), neigh->t_expire_timer);

          json_object_string_add(json_pim_neighbor, "address", neigh_src_str);
          json_object_string_add(json_pim_neighbor, "upTime", uptime);
          json_object_string_add(json_pim_neighbor, "holdtime", expire);

          json_object_object_add(json_pim_neighbors, neigh_src_str, json_pim_neighbor);
        }

        json_object_object_add(json_row, "neighbors", json_pim_neighbors);
      }

      json_object_string_add(json_row, "drAddress", dr_str);
      json_object_int_add(json_row, "drPriority", pim_ifp->pim_dr_priority);
      json_object_string_add(json_row, "drUptime", dr_uptime);
      json_object_int_add(json_row, "drElections", pim_ifp->pim_dr_election_count);
      json_object_int_add(json_row, "drChanges", pim_ifp->pim_dr_election_changes);

      // FHR
      for (ALL_LIST_ELEMENTS_RO(pim_upstream_list, upnode, up)) {
        if (ifp ==  up->rpf.source_nexthop.interface) {
          if (up->flags & PIM_UPSTREAM_FLAG_MASK_FHR) {
            if (!json_fhr_sources) {
              json_fhr_sources = json_object_new_object();
            }

            pim_inet4_dump("<src?>", up->sg.src, src_str, sizeof(src_str));
            pim_inet4_dump("<grp?>", up->sg.grp, grp_str, sizeof(grp_str));
            pim_time_uptime(uptime, sizeof(uptime), now - up->state_transition);

            /* Does this group live in json_fhr_sources?  If not create it. */
            json_object_object_get_ex(json_fhr_sources, grp_str, &json_group);

            if (!json_group) {
                json_group = json_object_new_object();
                json_object_object_add(json_fhr_sources, grp_str, json_group);
            }

            json_group_source = json_object_new_object();
            json_object_string_add(json_group_source, "source", src_str);
            json_object_string_add(json_group_source, "group", grp_str);
            json_object_string_add(json_group_source, "upTime", uptime);
            json_object_object_add(json_group, src_str, json_group_source);
          }
        }
      }

      if (json_fhr_sources) {
        json_object_object_add(json_row, "firstHopRouter", json_fhr_sources);
      }

      json_object_int_add(json_row, "helloPeriod", pim_ifp->pim_hello_period);
      json_object_string_add(json_row, "helloTimer", hello_timer);
      json_object_string_add(json_row, "helloStatStart", stat_uptime);
      json_object_int_add(json_row, "helloReceived", pim_ifp->pim_ifstat_hello_recv);
      json_object_int_add(json_row, "helloReceivedFailed", pim_ifp->pim_ifstat_hello_recvfail);
      json_object_int_add(json_row, "helloSend", pim_ifp->pim_ifstat_hello_sent);
      json_object_int_add(json_row, "hellosendFailed", pim_ifp->pim_ifstat_hello_sendfail);
      json_object_int_add(json_row, "helloGenerationId", pim_ifp->pim_generation_id);
      json_object_int_add(json_row, "flagMulticastLoop", mloop);

      json_object_int_add(json_row, "effectivePropagationDelay", pim_if_effective_propagation_delay_msec(ifp));
      json_object_int_add(json_row, "effectiveOverrideInterval", pim_if_effective_override_interval_msec(ifp));
      json_object_int_add(json_row, "joinPruneOverrideInterval", pim_if_jp_override_interval_msec(ifp));

      json_object_int_add(json_row, "propagationDelay", pim_ifp->pim_propagation_delay_msec);
      json_object_int_add(json_row, "propagationDelayHighest", pim_ifp->pim_neighbors_highest_propagation_delay_msec);
      json_object_int_add(json_row, "overrideInterval", pim_ifp->pim_override_interval_msec);
      json_object_int_add(json_row, "overrideIntervalHighest", pim_ifp->pim_neighbors_highest_override_interval_msec);
      json_object_object_add(json, ifp->name, json_row);

    } else {
      vty_out(vty, "Interface  : %s%s", ifp->name, VTY_NEWLINE);
      vty_out(vty, "State      : %s%s", if_is_up(ifp) ? "up" : "down", VTY_NEWLINE);
      if (pim_ifp->update_source.s_addr != INADDR_ANY) {
        vty_out(vty, "Use Source : %s%s", inet_ntoa(pim_ifp->update_source), VTY_NEWLINE);
      }
      if (pim_ifp->sec_addr_list) {
        char pbuf[PREFIX2STR_BUFFER];
        vty_out(vty, "Address    : %s (primary)%s",
                inet_ntoa(ifaddr), VTY_NEWLINE);
        for (ALL_LIST_ELEMENTS_RO(pim_ifp->sec_addr_list, sec_node, sec_addr)) {
          vty_out(vty, "             %s%s",
                  prefix2str(&sec_addr->addr,
			     pbuf,
			     sizeof(pbuf)), VTY_NEWLINE);
        }
      } else {
        vty_out(vty, "Address    : %s%s", inet_ntoa(ifaddr), VTY_NEWLINE);
      }
      vty_out(vty, "%s", VTY_NEWLINE);

      // PIM neighbors
      print_header = 1;

      for (ALL_LIST_ELEMENTS_RO(pim_ifp->pim_neighbor_list, neighnode, neigh)) {

        if (print_header) {
          vty_out(vty, "PIM Neighbors%s", VTY_NEWLINE);
          vty_out(vty, "-------------%s", VTY_NEWLINE);
          print_header = 0;
        }

        pim_inet4_dump("<src?>", neigh->source_addr, neigh_src_str, sizeof(neigh_src_str));
        pim_time_uptime(uptime, sizeof(uptime), now - neigh->creation);
        pim_time_timer_to_hhmmss(expire, sizeof(expire), neigh->t_expire_timer);
        vty_out(vty, "%-15s : up for %s, holdtime expires in %s%s", neigh_src_str, uptime, expire, VTY_NEWLINE);
      }

      if (!print_header) {
        vty_out(vty, "%s", VTY_NEWLINE);
        vty_out(vty, "%s", VTY_NEWLINE);
      }

      vty_out(vty, "Designated Router%s", VTY_NEWLINE);
      vty_out(vty, "-----------------%s", VTY_NEWLINE);
      vty_out(vty, "Address   : %s%s", dr_str, VTY_NEWLINE);
      vty_out(vty, "Priority  : %d%s", pim_ifp->pim_dr_priority, VTY_NEWLINE);
      vty_out(vty, "Uptime    : %s%s", dr_uptime, VTY_NEWLINE);
      vty_out(vty, "Elections : %d%s", pim_ifp->pim_dr_election_count, VTY_NEWLINE);
      vty_out(vty, "Changes   : %d%s", pim_ifp->pim_dr_election_changes, VTY_NEWLINE);
      vty_out(vty, "%s", VTY_NEWLINE);
      vty_out(vty, "%s", VTY_NEWLINE);

      // FHR
      print_header = 1;
      for (ALL_LIST_ELEMENTS_RO(pim_upstream_list, upnode, up)) {
        if (strcmp(ifp->name, up->rpf.source_nexthop.interface->name) == 0) {
          if (up->flags & PIM_UPSTREAM_FLAG_MASK_FHR) {

            if (print_header) {
              vty_out(vty, "FHR - First Hop Router%s", VTY_NEWLINE);
              vty_out(vty, "----------------------%s", VTY_NEWLINE);
              print_header = 0;
            }

            pim_inet4_dump("<src?>", up->sg.src, src_str, sizeof(src_str));
            pim_inet4_dump("<grp?>", up->sg.grp, grp_str, sizeof(grp_str));
            pim_time_uptime(uptime, sizeof(uptime), now - up->state_transition);
            vty_out(vty, "%s : %s is a source, uptime is %s%s", grp_str, src_str, uptime, VTY_NEWLINE);
          }
        }
      }

      if (!print_header) {
        vty_out(vty, "%s", VTY_NEWLINE);
        vty_out(vty, "%s", VTY_NEWLINE);
      }

      vty_out(vty, "Hellos%s", VTY_NEWLINE);
      vty_out(vty, "------%s", VTY_NEWLINE);
      vty_out(vty, "Period         : %d%s", pim_ifp->pim_hello_period, VTY_NEWLINE);
      vty_out(vty, "Timer          : %s%s", hello_timer, VTY_NEWLINE);
      vty_out(vty, "StatStart      : %s%s", stat_uptime, VTY_NEWLINE);
      vty_out(vty, "Receive        : %d%s", pim_ifp->pim_ifstat_hello_recv, VTY_NEWLINE);
      vty_out(vty, "Receive Failed : %d%s", pim_ifp->pim_ifstat_hello_recvfail, VTY_NEWLINE);
      vty_out(vty, "Send           : %d%s", pim_ifp->pim_ifstat_hello_sent, VTY_NEWLINE);
      vty_out(vty, "Send Failed    : %d%s", pim_ifp->pim_ifstat_hello_sendfail, VTY_NEWLINE);
      vty_out(vty, "Generation ID  : %08x%s", pim_ifp->pim_generation_id, VTY_NEWLINE);
      vty_out(vty, "%s", VTY_NEWLINE);
      vty_out(vty, "%s", VTY_NEWLINE);

      pim_print_ifp_flags(vty, ifp, mloop);

      vty_out(vty, "Join Prune Interval%s", VTY_NEWLINE);
      vty_out(vty, "-------------------%s", VTY_NEWLINE);
      vty_out(vty, "LAN Delay                    : %s%s", pim_if_lan_delay_enabled(ifp) ? "yes" : "no", VTY_NEWLINE);
      vty_out(vty, "Effective Propagation Delay  : %d msec%s", pim_if_effective_propagation_delay_msec(ifp), VTY_NEWLINE);
      vty_out(vty, "Effective Override Interval  : %d msec%s", pim_if_effective_override_interval_msec(ifp), VTY_NEWLINE);
      vty_out(vty, "Join Prune Override Interval : %d msec%s", pim_if_jp_override_interval_msec(ifp), VTY_NEWLINE);
      vty_out(vty, "%s", VTY_NEWLINE);
      vty_out(vty, "%s", VTY_NEWLINE);

      vty_out(vty, "LAN Prune Delay%s", VTY_NEWLINE);
      vty_out(vty, "---------------%s", VTY_NEWLINE);
      vty_out(vty, "Propagation Delay           : %d msec%s", pim_ifp->pim_propagation_delay_msec, VTY_NEWLINE);
      vty_out(vty, "Propagation Delay (Highest) : %d msec%s", pim_ifp->pim_neighbors_highest_propagation_delay_msec, VTY_NEWLINE);
      vty_out(vty, "Override Interval           : %d msec%s", pim_ifp->pim_override_interval_msec, VTY_NEWLINE);
      vty_out(vty, "Override Interval (Highest) : %d msec%s", pim_ifp->pim_neighbors_highest_override_interval_msec, VTY_NEWLINE);
      vty_out(vty, "%s", VTY_NEWLINE);
      vty_out(vty, "%s", VTY_NEWLINE);
    }
  }

  if (uj) {
    vty_out (vty, "%s%s", json_object_to_json_string_ext(json, JSON_C_TO_STRING_PRETTY), VTY_NEWLINE);
    json_object_free(json);
  } else {
    if (!found_ifname)
      vty_out (vty, "%% No such interface%s", VTY_NEWLINE);
  }
}

static void pim_show_interfaces(struct vty *vty, u_char uj)
{
  struct interface *ifp;
  struct listnode *node;
  struct listnode *upnode;
  struct pim_interface *pim_ifp;
  struct pim_upstream *up;
  int fhr = 0;
  int pim_nbrs = 0;
  int pim_ifchannels = 0;
  json_object *json = NULL;
  json_object *json_row = NULL;
  json_object *json_tmp;

  json = json_object_new_object();

  for (ALL_LIST_ELEMENTS_RO (vrf_iflist (VRF_DEFAULT), node, ifp)) {
    pim_ifp = ifp->info;
    
    if (!pim_ifp)
      continue;

    if (pim_ifp->pim_sock_fd < 0)
      continue;

    pim_nbrs = pim_ifp->pim_neighbor_list->count;
    pim_ifchannels = pim_ifp->pim_ifchannel_list->count;
    fhr = 0;

    for (ALL_LIST_ELEMENTS_RO(pim_upstream_list, upnode, up))
      if (ifp ==  up->rpf.source_nexthop.interface)
        if (up->flags & PIM_UPSTREAM_FLAG_MASK_FHR)
          fhr++;

    json_row = json_object_new_object();
    json_object_pim_ifp_add(json_row, ifp);
    json_object_int_add(json_row, "pimNeighbors", pim_nbrs);
    json_object_int_add(json_row, "pimIfChannels", pim_ifchannels);
    json_object_int_add(json_row, "firstHopRouter", fhr);
    json_object_string_add(json_row, "pimDesignatedRouter", inet_ntoa(pim_ifp->pim_dr_addr));

    if (pim_ifp->pim_dr_addr.s_addr == pim_ifp->primary_address.s_addr)
      json_object_boolean_true_add(json_row, "pimDesignatedRouterLocal");

    json_object_object_add(json, ifp->name, json_row);
  }

  if (uj) {
    vty_out (vty, "%s%s", json_object_to_json_string_ext(json, JSON_C_TO_STRING_PRETTY), VTY_NEWLINE);
  } else {
    vty_out(vty, "Interface  State          Address  PIM Nbrs           PIM DR  FHR IfChannels%s", VTY_NEWLINE);

    json_object_object_foreach(json, key, val) {
      vty_out(vty, "%-9s  ", key);

      json_object_object_get_ex(val, "state", &json_tmp);
      vty_out(vty, "%5s  ", json_object_get_string(json_tmp));

      json_object_object_get_ex(val, "address", &json_tmp);
      vty_out(vty, "%15s  ", json_object_get_string(json_tmp));

      json_object_object_get_ex(val, "pimNeighbors", &json_tmp);
      vty_out(vty, "%8d  ", json_object_get_int(json_tmp));

      if (json_object_object_get_ex(val, "pimDesignatedRouterLocal", &json_tmp)) {
        vty_out(vty, "%15s  ", "local");
      } else {
        json_object_object_get_ex(val, "pimDesignatedRouter", &json_tmp);
        vty_out(vty, "%15s  ", json_object_get_string(json_tmp));
      }

      json_object_object_get_ex(val, "firstHopRouter", &json_tmp);
      vty_out(vty, "%3d  ", json_object_get_int(json_tmp));

      json_object_object_get_ex(val, "pimIfChannels", &json_tmp);
      vty_out(vty, "%9d%s", json_object_get_int(json_tmp), VTY_NEWLINE);
    }
  }

  json_object_free(json);
}

static void pim_show_join(struct vty *vty, u_char uj)
{
  struct pim_interface *pim_ifp;
  struct in_addr ifaddr;
  struct listnode *ch_node;
  struct pim_ifchannel *ch;
  time_t            now;
  json_object *json = NULL;
  json_object *json_iface = NULL;
  json_object *json_row = NULL;
  json_object *json_grp = NULL;
  
  now = pim_time_monotonic_sec();

  if (uj)
    json = json_object_new_object();
  else
    vty_out(vty,
            "Interface Address         Source          Group           State  Uptime   Expire Prune%s",
            VTY_NEWLINE);

  for (ALL_LIST_ELEMENTS_RO(pim_ifchannel_list, ch_node, ch)) {

    pim_ifp = ch->interface->info;
    
    if (!pim_ifp)
      continue;

    ifaddr = pim_ifp->primary_address;

    char ch_src_str[INET_ADDRSTRLEN];
    char ch_grp_str[INET_ADDRSTRLEN];
    char uptime[10];
    char expire[10];
    char prune[10];

    pim_inet4_dump("<ch_src?>", ch->sg.src,
		   ch_src_str, sizeof(ch_src_str));
    pim_inet4_dump("<ch_grp?>", ch->sg.grp,
		   ch_grp_str, sizeof(ch_grp_str));

    pim_time_uptime_begin(uptime, sizeof(uptime), now, ch->ifjoin_creation);
    pim_time_timer_to_mmss(expire, sizeof(expire),
			   ch->t_ifjoin_expiry_timer);
    pim_time_timer_to_mmss(prune, sizeof(prune),
			   ch->t_ifjoin_prune_pending_timer);

    if (uj) {
      json_object_object_get_ex(json, ch->interface->name, &json_iface);

      if (!json_iface) {
	json_iface = json_object_new_object();
	json_object_pim_ifp_add(json_iface, ch->interface);
	json_object_object_add(json, ch->interface->name, json_iface);
      }

      json_row = json_object_new_object();
      json_object_string_add(json_row, "source", ch_src_str);
      json_object_string_add(json_row, "group", ch_grp_str);
      json_object_string_add(json_row, "upTime", uptime);
      json_object_string_add(json_row, "expire", expire);
      json_object_string_add(json_row, "prune", prune);
      json_object_string_add(json_row, "channelJoinName",
                             pim_ifchannel_ifjoin_name(ch->ifjoin_state, ch->flags));
      if (PIM_IF_FLAG_TEST_S_G_RPT(ch->flags))
        json_object_int_add(json_row, "SGRpt", 1);

      json_object_object_get_ex(json_iface, ch_grp_str, &json_grp);
      if (!json_grp)
        {
          json_grp = json_object_new_object();
          json_object_object_add(json_grp, ch_src_str, json_row);
          json_object_object_add(json_iface, ch_grp_str, json_grp);
        }
      else
        json_object_object_add(json_grp, ch_src_str, json_row);
    } else {
      vty_out(vty, "%-9s %-15s %-15s %-15s %-6s %8s %-6s %5s%s",
	      ch->interface->name,
	      inet_ntoa(ifaddr),
	      ch_src_str,
	      ch_grp_str,
	      pim_ifchannel_ifjoin_name(ch->ifjoin_state, ch->flags),
	      uptime,
	      expire,
	      prune,
	      VTY_NEWLINE);
    }
  } /* scan interface channels */

  if (uj) {
    vty_out (vty, "%s%s", json_object_to_json_string_ext(json, JSON_C_TO_STRING_PRETTY), VTY_NEWLINE);
    json_object_free(json);
  }
}

static void pim_show_neighbors_single(struct vty *vty, const char *neighbor, u_char uj)
{
  struct listnode  *node;
  struct listnode *neighnode;
  struct interface *ifp;
  struct pim_interface *pim_ifp;
  struct pim_neighbor *neigh;
  time_t            now;
  int found_neighbor = 0;
  int option_address_list;
  int option_dr_priority;
  int option_generation_id;
  int option_holdtime;
  int option_lan_prune_delay;
  int option_t_bit;
  char uptime[10];
  char expire[10];
  char neigh_src_str[INET_ADDRSTRLEN];

  json_object *json = NULL;
  json_object *json_ifp = NULL;
  json_object *json_row = NULL;

  now = pim_time_monotonic_sec();

  if (uj)
    json = json_object_new_object();

  for (ALL_LIST_ELEMENTS_RO (vrf_iflist (VRF_DEFAULT), node, ifp)) {
    pim_ifp = ifp->info;

    if (!pim_ifp)
      continue;

    if (pim_ifp->pim_sock_fd < 0)
      continue;

    for (ALL_LIST_ELEMENTS_RO(pim_ifp->pim_neighbor_list, neighnode, neigh)) {
      pim_inet4_dump("<src?>", neigh->source_addr,
		     neigh_src_str, sizeof(neigh_src_str));

      /*
       * The user can specify either the interface name or the PIM neighbor IP.
       * If this pim_ifp matches neither then skip.
       */
      if (strcmp(neighbor, "detail") &&
          strcmp(neighbor, ifp->name) &&
          strcmp(neighbor, neigh_src_str))
        continue;

      found_neighbor = 1;
      pim_time_uptime(uptime, sizeof(uptime), now - neigh->creation);
      pim_time_timer_to_hhmmss(expire, sizeof(expire), neigh->t_expire_timer);

      option_address_list = 0;
      option_dr_priority = 0;
      option_generation_id = 0;
      option_holdtime = 0;
      option_lan_prune_delay = 0;
      option_t_bit = 0;

      if (PIM_OPTION_IS_SET(neigh->hello_options, PIM_OPTION_MASK_ADDRESS_LIST))
        option_address_list = 1;

      if (PIM_OPTION_IS_SET(neigh->hello_options, PIM_OPTION_MASK_DR_PRIORITY))
        option_dr_priority = 1;

      if (PIM_OPTION_IS_SET(neigh->hello_options, PIM_OPTION_MASK_GENERATION_ID))
        option_generation_id = 1;

      if (PIM_OPTION_IS_SET(neigh->hello_options, PIM_OPTION_MASK_HOLDTIME))
        option_holdtime = 1;

      if (PIM_OPTION_IS_SET(neigh->hello_options, PIM_OPTION_MASK_LAN_PRUNE_DELAY))
        option_lan_prune_delay = 1;

      if (PIM_OPTION_IS_SET(neigh->hello_options, PIM_OPTION_MASK_CAN_DISABLE_JOIN_SUPPRESSION))
        option_t_bit = 1;

      if (uj) {

        /* Does this ifp live in json?  If not create it. */
        json_object_object_get_ex(json, ifp->name, &json_ifp);

        if (!json_ifp) {
          json_ifp = json_object_new_object();
          json_object_pim_ifp_add(json_ifp, ifp);
          json_object_object_add(json, ifp->name, json_ifp);
        }

        json_row = json_object_new_object();
        json_object_string_add(json_row, "interface", ifp->name);
        json_object_string_add(json_row, "address", neigh_src_str);
        json_object_string_add(json_row, "upTime", uptime);
        json_object_string_add(json_row, "holdtime", expire);
        json_object_int_add(json_row, "drPriority", neigh->dr_priority);
        json_object_int_add(json_row, "generationId", neigh->generation_id);

        if (option_address_list)
          json_object_boolean_true_add(json_row, "helloOptionAddressList");

        if (option_dr_priority)
          json_object_boolean_true_add(json_row, "helloOptionDrPriority");

        if (option_generation_id)
          json_object_boolean_true_add(json_row, "helloOptionGenerationId");

        if (option_holdtime)
          json_object_boolean_true_add(json_row, "helloOptionHoldtime");

        if (option_lan_prune_delay)
          json_object_boolean_true_add(json_row, "helloOptionLanPruneDelay");

        if (option_t_bit)
          json_object_boolean_true_add(json_row, "helloOptionTBit");

        json_object_object_add(json_ifp, neigh_src_str, json_row);

      } else {
        vty_out(vty, "Interface : %s%s", ifp->name, VTY_NEWLINE);
        vty_out(vty, "Neighbor  : %s%s", neigh_src_str, VTY_NEWLINE);
        vty_out(vty, "    Uptime                         : %s%s", uptime, VTY_NEWLINE);
        vty_out(vty, "    Holdtime                       : %s%s", expire, VTY_NEWLINE);
        vty_out(vty, "    DR Priority                    : %d%s", neigh->dr_priority, VTY_NEWLINE);
        vty_out(vty, "    Generation ID                  : %08x%s", neigh->generation_id, VTY_NEWLINE);
        vty_out(vty, "    Override Interval (msec)       : %d%s", neigh->override_interval_msec, VTY_NEWLINE);
        vty_out(vty, "    Propagation Delay (msec)       : %d%s", neigh->propagation_delay_msec, VTY_NEWLINE);
        vty_out(vty, "    Hello Option - Address List    : %s%s", option_address_list ? "yes" : "no", VTY_NEWLINE);
        vty_out(vty, "    Hello Option - DR Priority     : %s%s", option_dr_priority ? "yes" : "no", VTY_NEWLINE);
        vty_out(vty, "    Hello Option - Generation ID   : %s%s", option_generation_id? "yes" : "no", VTY_NEWLINE);
        vty_out(vty, "    Hello Option - Holdtime        : %s%s", option_holdtime ? "yes" : "no", VTY_NEWLINE);
        vty_out(vty, "    Hello Option - LAN Prune Delay : %s%s", option_lan_prune_delay ? "yes" : "no", VTY_NEWLINE);
        vty_out(vty, "    Hello Option - T-bit           : %s%s", option_t_bit ? "yes" : "no", VTY_NEWLINE);
        vty_out(vty, "%s", VTY_NEWLINE);
      }
    }
  }

  if (uj) {
    vty_out (vty, "%s%s", json_object_to_json_string_ext(json, JSON_C_TO_STRING_PRETTY), VTY_NEWLINE);
    json_object_free(json);
  } else {
    {
      if (!found_neighbor)
        vty_out (vty, "%% No such interface or neighbor%s", VTY_NEWLINE);
    }
  }
}

static void
pim_show_state(struct vty *vty, const char *src_or_group, const char *group, u_char uj)
{
  struct channel_oil *c_oil;
  struct listnode *node;
  json_object *json = NULL;
  json_object *json_group = NULL;
  json_object *json_ifp_in = NULL;
  json_object *json_ifp_out = NULL;
  json_object *json_source = NULL;
  time_t now;
  int first_oif;
  now = pim_time_monotonic_sec();

  if (uj) {
    json = json_object_new_object();
  } else {
    vty_out(vty, "Codes: J -> Pim Join, I -> IGMP Report, S -> Source, * -> Inherited from (*,G)");
    vty_out(vty, "%sInstalled Source           Group            IIF      OIL%s", VTY_NEWLINE, VTY_NEWLINE);
  }

  for (ALL_LIST_ELEMENTS_RO(pim_channel_oil_list, node, c_oil)) {
    char grp_str[INET_ADDRSTRLEN];
    char src_str[INET_ADDRSTRLEN];
    char in_ifname[INTERFACE_NAMSIZ+1];
    char out_ifname[INTERFACE_NAMSIZ+1];
    int oif_vif_index;
    struct interface *ifp_in;
    first_oif = 1;

    pim_inet4_dump("<group?>", c_oil->oil.mfcc_mcastgrp, grp_str, sizeof(grp_str));
    pim_inet4_dump("<source?>", c_oil->oil.mfcc_origin, src_str, sizeof(src_str));
    ifp_in = pim_if_find_by_vif_index(c_oil->oil.mfcc_parent);

    if (ifp_in)
      strcpy(in_ifname, ifp_in->name);
    else
      strcpy(in_ifname, "<iif?>");

    if (src_or_group)
      {
        if (strcmp(src_or_group, src_str) && strcmp(src_or_group, grp_str))
          continue;

        if (group && strcmp(group, grp_str))
          continue;
      }

    if (uj) {

      /* Find the group, create it if it doesn't exist */
      json_object_object_get_ex(json, grp_str, &json_group);

      if (!json_group) {
        json_group = json_object_new_object();
        json_object_object_add(json, grp_str, json_group);
      }

      /* Find the source nested under the group, create it if it doesn't exist */
      json_object_object_get_ex(json_group, src_str, &json_source);

      if (!json_source) {
        json_source = json_object_new_object();
        json_object_object_add(json_group, src_str, json_source);
      }

      /* Find the inbound interface nested under the source, create it if it doesn't exist */
      json_object_object_get_ex(json_source, in_ifname, &json_ifp_in);

      if (!json_ifp_in) {
        json_ifp_in = json_object_new_object();
        json_object_object_add(json_source, in_ifname, json_ifp_in);
        json_object_int_add (json_source, "Installed", c_oil->installed);
        json_object_int_add (json_source, "RefCount", c_oil->oil_ref_count);
        json_object_int_add (json_source, "OilListSize", c_oil->oil_size);
        json_object_int_add (json_source, "OilRescan", c_oil->oil_inherited_rescan);
        json_object_int_add (json_source, "LastUsed", c_oil->cc.lastused);
        json_object_int_add (json_source, "PacketCount", c_oil->cc.pktcnt);
        json_object_int_add (json_source, "ByteCount", c_oil->cc.bytecnt);
        json_object_int_add (json_source, "WrongInterface", c_oil->cc.wrong_if);
      }
    } else {
        vty_out(vty, "%-9d %-15s  %-15s  %-7s  ",
                c_oil->installed,
                src_str,
                grp_str,
                ifp_in->name);
    }

    for (oif_vif_index = 0; oif_vif_index < MAXVIFS; ++oif_vif_index) {
      struct interface *ifp_out;
      char oif_uptime[10];
      int ttl;

      ttl = c_oil->oil.mfcc_ttls[oif_vif_index];
      if (ttl < 1)
        continue;

      ifp_out = pim_if_find_by_vif_index(oif_vif_index);
      pim_time_uptime(oif_uptime, sizeof(oif_uptime), now - c_oil->oif_creation[oif_vif_index]);

      if (ifp_out)
        strcpy(out_ifname, ifp_out->name);
      else
        strcpy(out_ifname, "<oif?>");

      if (uj) {
        json_ifp_out = json_object_new_object();
        json_object_string_add(json_ifp_out, "source", src_str);
        json_object_string_add(json_ifp_out, "group", grp_str);
        json_object_string_add(json_ifp_out, "inboundInterface", in_ifname);
        json_object_string_add(json_ifp_out, "outboundInterface", out_ifname);
        json_object_int_add(json_ifp_out, "installed", c_oil->installed);

        json_object_object_add(json_ifp_in, out_ifname, json_ifp_out);
      } else {
        if (first_oif)
          {
            first_oif = 0;
            vty_out(vty, "%s(%c%c%c%c)", out_ifname,
                    (c_oil->oif_flags[oif_vif_index] & PIM_OIF_FLAG_PROTO_IGMP) ? 'I' : ' ',
                    (c_oil->oif_flags[oif_vif_index] & PIM_OIF_FLAG_PROTO_PIM) ? 'J' : ' ',
                    (c_oil->oif_flags[oif_vif_index] & PIM_OIF_FLAG_PROTO_SOURCE) ? 'S' : ' ',
                    (c_oil->oif_flags[oif_vif_index] & PIM_OIF_FLAG_PROTO_STAR) ? '*' : ' ');
          }
        else
          vty_out(vty, ", %s(%c%c%c%c)", out_ifname,
                  (c_oil->oif_flags[oif_vif_index] & PIM_OIF_FLAG_PROTO_IGMP) ? 'I' : ' ',
                  (c_oil->oif_flags[oif_vif_index] & PIM_OIF_FLAG_PROTO_PIM) ? 'J' : ' ',
                  (c_oil->oif_flags[oif_vif_index] & PIM_OIF_FLAG_PROTO_SOURCE) ? 'S' : ' ',
                  (c_oil->oif_flags[oif_vif_index] & PIM_OIF_FLAG_PROTO_STAR) ? '*' : ' ' );
      }
    }

    if (!uj)
      vty_out(vty, "%s", VTY_NEWLINE);
  }


  if (uj) {
    vty_out (vty, "%s%s", json_object_to_json_string_ext(json, JSON_C_TO_STRING_PRETTY), VTY_NEWLINE);
    json_object_free(json);
  } else {
    vty_out(vty, "%s", VTY_NEWLINE);
  }
}

static void pim_show_neighbors(struct vty *vty, u_char uj)
{
  struct listnode *node;
  struct listnode *neighnode;
  struct interface *ifp;
  struct pim_interface *pim_ifp;
  struct pim_neighbor *neigh;
  time_t now;
  char uptime[10];
  char expire[10];
  char neigh_src_str[INET_ADDRSTRLEN];
  json_object *json = NULL;
  json_object *json_ifp_rows = NULL;
  json_object *json_row = NULL;

  now = pim_time_monotonic_sec();

  if (uj) {
    json = json_object_new_object();
  } else {
    vty_out(vty, "Interface         Neighbor    Uptime  Holdtime  DR Pri%s", VTY_NEWLINE);
  }

  for (ALL_LIST_ELEMENTS_RO (vrf_iflist (VRF_DEFAULT), node, ifp)) {
    pim_ifp = ifp->info;

    if (!pim_ifp)
      continue;

    if (pim_ifp->pim_sock_fd < 0)
      continue;

    if (uj)
      json_ifp_rows = json_object_new_object();

    for (ALL_LIST_ELEMENTS_RO(pim_ifp->pim_neighbor_list, neighnode, neigh)) {
      pim_inet4_dump("<src?>", neigh->source_addr,
		     neigh_src_str, sizeof(neigh_src_str));
      pim_time_uptime(uptime, sizeof(uptime), now - neigh->creation);
      pim_time_timer_to_hhmmss(expire, sizeof(expire), neigh->t_expire_timer);

      if (uj) {
        json_row = json_object_new_object();
        json_object_string_add(json_row, "interface", ifp->name);
        json_object_string_add(json_row, "neighbor", neigh_src_str);
        json_object_string_add(json_row, "upTime", uptime);
        json_object_string_add(json_row, "holdTime", expire);
        json_object_int_add(json_row, "holdTimeMax", neigh->holdtime);
        json_object_int_add(json_row, "drPriority", neigh->dr_priority);
        json_object_object_add(json_ifp_rows, neigh_src_str, json_row);

      } else {
        vty_out(vty, "%-9s  %15s  %8s  %8s  %6d%s",
                ifp->name,
                neigh_src_str,
                uptime,
                expire,
                neigh->dr_priority,
                VTY_NEWLINE);
      }
    }

    if (uj) {
      json_object_object_add(json, ifp->name, json_ifp_rows);
      json_ifp_rows = NULL;
    }
  }

  if (uj) {
    vty_out (vty, "%s%s", json_object_to_json_string_ext(json, JSON_C_TO_STRING_PRETTY), VTY_NEWLINE);
    json_object_free(json);
  }
}

static void pim_show_neighbors_secondary(struct vty *vty)
{
  struct listnode  *node;
  struct interface *ifp;

  vty_out(vty, "Interface Address         Neighbor        Secondary      %s", VTY_NEWLINE);

  for (ALL_LIST_ELEMENTS_RO (vrf_iflist (VRF_DEFAULT), node, ifp)) {
    struct pim_interface *pim_ifp;
    struct in_addr ifaddr;
    struct listnode *neighnode;
    struct pim_neighbor *neigh;

    pim_ifp = ifp->info;
    
    if (!pim_ifp)
      continue;

    if (pim_ifp->pim_sock_fd < 0)
      continue;

    ifaddr = pim_ifp->primary_address;

    for (ALL_LIST_ELEMENTS_RO(pim_ifp->pim_neighbor_list, neighnode, neigh)) {
      char neigh_src_str[INET_ADDRSTRLEN];
      struct listnode *prefix_node;
      struct prefix *p;

      if (!neigh->prefix_list)
	continue;

      pim_inet4_dump("<src?>", neigh->source_addr,
		     neigh_src_str, sizeof(neigh_src_str));

      for (ALL_LIST_ELEMENTS_RO(neigh->prefix_list, prefix_node, p)) {
	char neigh_sec_str[PREFIX2STR_BUFFER];

	prefix2str(p, neigh_sec_str, sizeof(neigh_sec_str));

	vty_out(vty, "%-9s %-15s %-15s %-15s%s",
		ifp->name,
		inet_ntoa(ifaddr),
		neigh_src_str,
		neigh_sec_str,
		VTY_NEWLINE);
      }
    }
  }
}

static void
json_object_pim_upstream_add (json_object *json, struct pim_upstream *up)
{
  if (up->flags & PIM_UPSTREAM_FLAG_MASK_DR_JOIN_DESIRED)
    json_object_boolean_true_add(json, "drJoinDesired");

  if (up->flags & PIM_UPSTREAM_FLAG_MASK_DR_JOIN_DESIRED_UPDATED)
    json_object_boolean_true_add(json, "drJoinDesiredUpdated");

  if (up->flags & PIM_UPSTREAM_FLAG_MASK_FHR)
    json_object_boolean_true_add(json, "firstHopRouter");

  if (up->flags & PIM_UPSTREAM_FLAG_MASK_SRC_IGMP)
    json_object_boolean_true_add(json, "sourceIgmp");

  if (up->flags & PIM_UPSTREAM_FLAG_MASK_SRC_PIM)
    json_object_boolean_true_add(json, "sourcePim");

  if (up->flags & PIM_UPSTREAM_FLAG_MASK_SRC_STREAM)
    json_object_boolean_true_add(json, "sourceStream");

  /* XXX: need to print ths flag in the plain text display as well */
  if (up->flags & PIM_UPSTREAM_FLAG_MASK_SRC_MSDP)
    json_object_boolean_true_add(json, "sourceMsdp");
}

static const char *
pim_upstream_state2brief_str (enum pim_upstream_state join_state, char *state_str)
{
  switch (join_state)
    {
    case PIM_UPSTREAM_NOTJOINED:
      strcpy (state_str, "NotJ");
      break;
    case PIM_UPSTREAM_JOINED:
      strcpy (state_str, "J");
      break;
    default:
      strcpy (state_str, "Unk");
    }
  return state_str;
}

static const char *
pim_reg_state2brief_str (enum pim_reg_state reg_state, char *state_str)
{
  switch (reg_state)
    {
    case PIM_REG_NOINFO:
      strcpy (state_str, "RegNI");
      break;
    case PIM_REG_JOIN:
      strcpy (state_str, "RegJ");
      break;
    case PIM_REG_JOIN_PENDING:
    case PIM_REG_PRUNE:
      strcpy (state_str, "RegP");
      break;
    default:
      strcpy (state_str, "Unk");
    }
  return state_str;
}

static void pim_show_upstream(struct vty *vty, u_char uj)
{
  struct listnode     *upnode;
  struct pim_upstream *up;
  time_t               now;
  json_object *json = NULL;
  json_object *json_group = NULL;
  json_object *json_row = NULL;

  now = pim_time_monotonic_sec();

  if (uj)
    json = json_object_new_object();
  else
    vty_out(vty, "Iif       Source          Group           State       Uptime   JoinTimer RSTimer   KATimer   RefCnt%s", VTY_NEWLINE);

  for (ALL_LIST_ELEMENTS_RO(pim_upstream_list, upnode, up)) {
    char src_str[INET_ADDRSTRLEN];
    char grp_str[INET_ADDRSTRLEN];
    char uptime[10];
    char join_timer[10];
    char rs_timer[10];
    char ka_timer[10];
    char msdp_reg_timer[10];
    char state_str[PIM_REG_STATE_STR_LEN];

    pim_inet4_dump("<src?>", up->sg.src, src_str, sizeof(src_str));
    pim_inet4_dump("<grp?>", up->sg.grp, grp_str, sizeof(grp_str));
    pim_time_uptime(uptime, sizeof(uptime), now - up->state_transition);
    pim_time_timer_to_hhmmss (join_timer, sizeof(join_timer), up->t_join_timer);

    /*
     * If we have a J/P timer for the neighbor display that
     */
    if (!up->t_join_timer)
      {
        struct pim_neighbor *nbr;

        nbr = pim_neighbor_find (up->rpf.source_nexthop.interface,
                                 up->rpf.rpf_addr.u.prefix4);
        if (nbr)
          pim_time_timer_to_hhmmss (join_timer, sizeof(join_timer), nbr->jp_timer);
      }

    pim_time_timer_to_hhmmss (rs_timer, sizeof (rs_timer), up->t_rs_timer);
    pim_time_timer_to_hhmmss (ka_timer, sizeof (ka_timer), up->t_ka_timer);
    pim_time_timer_to_hhmmss (msdp_reg_timer, sizeof (msdp_reg_timer), up->t_msdp_reg_timer);

    pim_upstream_state2brief_str (up->join_state, state_str);
    if (up->reg_state != PIM_REG_NOINFO) {
      char tmp_str[PIM_REG_STATE_STR_LEN];

      sprintf (state_str + strlen (state_str), ",%s",
               pim_reg_state2brief_str (up->reg_state, tmp_str));
    }

    if (uj) {
      json_object_object_get_ex(json, grp_str, &json_group);

      if (!json_group) {
        json_group = json_object_new_object();
        json_object_object_add(json, grp_str, json_group);
      }

      json_row = json_object_new_object();
      json_object_pim_upstream_add(json_row, up);
      json_object_string_add(json_row, "inboundInterface", up->rpf.source_nexthop.interface->name);
      json_object_string_add(json_row, "source", src_str);
      json_object_string_add(json_row, "group", grp_str);
      json_object_string_add(json_row, "state", state_str);
      json_object_string_add(json_row, "joinState", pim_upstream_state2str (up->join_state));
      json_object_string_add(json_row, "regState", pim_reg_state2str (up->reg_state, state_str));
      json_object_string_add(json_row, "upTime", uptime);
      json_object_string_add(json_row, "joinTimer", join_timer);
      json_object_string_add(json_row, "resetTimer", rs_timer);
      json_object_string_add(json_row, "keepaliveTimer", ka_timer);
      json_object_string_add(json_row, "msdpRegTimer", msdp_reg_timer);
      json_object_int_add(json_row, "refCount", up->ref_count);
      json_object_int_add(json_row, "sptBit", up->sptbit);
      json_object_object_add(json_group, src_str, json_row);
    } else {
      vty_out(vty, "%-10s%-15s %-15s %-11s %-8s %-9s %-9s %-9s %6d%s",
              up->rpf.source_nexthop.interface->name,
              src_str,
              grp_str,
              state_str,
              uptime,
              join_timer,
              rs_timer,
              ka_timer,
              up->ref_count,
              VTY_NEWLINE);
    }
  }

  if (uj) {
    vty_out (vty, "%s%s", json_object_to_json_string_ext(json, JSON_C_TO_STRING_PRETTY), VTY_NEWLINE);
    json_object_free(json);
  }
}

static void pim_show_join_desired(struct vty *vty, u_char uj)
{
  struct listnode      *chnode;
  struct pim_interface *pim_ifp;
  struct pim_ifchannel *ch;
  char src_str[INET_ADDRSTRLEN];
  char grp_str[INET_ADDRSTRLEN];
  json_object *json = NULL;
  json_object *json_group = NULL;
  json_object *json_row = NULL;

  if (uj)
    json = json_object_new_object();
  else
    vty_out(vty,
            "Interface Source          Group           LostAssert Joins PimInclude JoinDesired EvalJD%s",
            VTY_NEWLINE);

  /* scan per-interface (S,G) state */
  for (ALL_LIST_ELEMENTS_RO(pim_ifchannel_list, chnode, ch)) {
    /* scan all interfaces */
    pim_ifp = ch->interface->info;
    if (!pim_ifp)
      continue;

    struct pim_upstream *up = ch->upstream;

    pim_inet4_dump("<src?>", up->sg.src, src_str, sizeof(src_str));
    pim_inet4_dump("<grp?>", up->sg.grp, grp_str, sizeof(grp_str));

    if (uj) {
      json_object_object_get_ex(json, grp_str, &json_group);

      if (!json_group) {
	json_group = json_object_new_object();
	json_object_object_add(json, grp_str, json_group);
      }

      json_row = json_object_new_object();
      json_object_pim_upstream_add(json_row, up);
      json_object_string_add(json_row, "interface", ch->interface->name);
      json_object_string_add(json_row, "source", src_str);
      json_object_string_add(json_row, "group", grp_str);

      if (pim_macro_ch_lost_assert(ch))
	json_object_boolean_true_add(json_row, "lostAssert");

      if (pim_macro_chisin_joins(ch))
	json_object_boolean_true_add(json_row, "joins");

      if (pim_macro_chisin_pim_include(ch))
	json_object_boolean_true_add(json_row, "pimInclude");

      if (pim_upstream_evaluate_join_desired(up))
	json_object_boolean_true_add(json_row, "evaluateJoinDesired");

      json_object_object_add(json_group, src_str, json_row);

    } else {
      vty_out(vty, "%-9s %-15s %-15s %-10s %-5s %-10s %-11s %-6s%s",
	      ch->interface->name,
	      src_str,
	      grp_str,
	      pim_macro_ch_lost_assert(ch) ? "yes" : "no",
	      pim_macro_chisin_joins(ch) ? "yes" : "no",
	      pim_macro_chisin_pim_include(ch) ? "yes" : "no",
	      PIM_UPSTREAM_FLAG_TEST_DR_JOIN_DESIRED(up->flags) ? "yes" : "no",
	      pim_upstream_evaluate_join_desired(up) ? "yes" : "no",
	      VTY_NEWLINE);
    }
  }

  if (uj) {
    vty_out (vty, "%s%s", json_object_to_json_string_ext(json, JSON_C_TO_STRING_PRETTY), VTY_NEWLINE);
    json_object_free(json);
  }
}

static void pim_show_upstream_rpf(struct vty *vty, u_char uj)
{
  struct listnode     *upnode;
  struct pim_upstream *up;
  json_object *json = NULL;
  json_object *json_group = NULL;
  json_object *json_row = NULL;

  if (uj)
    json = json_object_new_object();
  else
    vty_out(vty,
            "Source          Group           RpfIface RibNextHop      RpfAddress     %s",
            VTY_NEWLINE);

  for (ALL_LIST_ELEMENTS_RO(pim_upstream_list, upnode, up)) {
    char src_str[INET_ADDRSTRLEN];
    char grp_str[INET_ADDRSTRLEN];
    char rpf_nexthop_str[PREFIX_STRLEN];
    char rpf_addr_str[PREFIX_STRLEN];
    struct pim_rpf *rpf;
    const char *rpf_ifname;

    rpf = &up->rpf;

    pim_inet4_dump("<src?>", up->sg.src, src_str, sizeof(src_str));
    pim_inet4_dump("<grp?>", up->sg.grp, grp_str, sizeof(grp_str));
    pim_addr_dump("<nexthop?>", &rpf->source_nexthop.mrib_nexthop_addr, rpf_nexthop_str, sizeof(rpf_nexthop_str));
    pim_addr_dump("<rpf?>", &rpf->rpf_addr, rpf_addr_str, sizeof(rpf_addr_str));

    rpf_ifname = rpf->source_nexthop.interface ? rpf->source_nexthop.interface->name : "<ifname?>";

    if (uj) {
        json_object_object_get_ex(json, grp_str, &json_group);

        if (!json_group) {
          json_group = json_object_new_object();
          json_object_object_add(json, grp_str, json_group);
        }

        json_row = json_object_new_object();
        json_object_pim_upstream_add(json_row, up);
        json_object_string_add(json_row, "source", src_str);
        json_object_string_add(json_row, "group", grp_str);
        json_object_string_add(json_row, "rpfInterface", rpf_ifname);
        json_object_string_add(json_row, "ribNexthop", rpf_nexthop_str);
        json_object_string_add(json_row, "rpfAddress", rpf_addr_str);
        json_object_object_add(json_group, src_str, json_row);
    } else {
        vty_out(vty, "%-15s %-15s %-8s %-15s %-15s%s",
                src_str,
                grp_str,
                rpf_ifname,
                rpf_nexthop_str,
                rpf_addr_str,
                VTY_NEWLINE);
    }
  }

  if (uj) {
    vty_out (vty, "%s%s", json_object_to_json_string_ext(json, JSON_C_TO_STRING_PRETTY), VTY_NEWLINE);
    json_object_free(json);
  }
}

static void show_rpf_refresh_stats(struct vty *vty, time_t now, json_object *json)
{
  char refresh_uptime[10];

  pim_time_uptime_begin(refresh_uptime, sizeof(refresh_uptime), now, qpim_rpf_cache_refresh_last);

  if (json) {
    json_object_int_add(json, "rpfCacheRefreshDelayMsecs", qpim_rpf_cache_refresh_delay_msec);
    json_object_int_add(json, "rpfCacheRefreshTimer", pim_time_timer_remain_msec(qpim_rpf_cache_refresher));
    json_object_int_add(json, "rpfCacheRefreshRequests", qpim_rpf_cache_refresh_requests);
    json_object_int_add(json, "rpfCacheRefreshEvents", qpim_rpf_cache_refresh_events);
    json_object_string_add(json, "rpfCacheRefreshLast", refresh_uptime);
    json_object_int_add(json, "nexthopLookups", qpim_nexthop_lookups);
    json_object_int_add(json, "nexthopLookupsAvoided", nexthop_lookups_avoided);
  } else {
    vty_out(vty,
            "RPF Cache Refresh Delay:    %ld msecs%s"
            "RPF Cache Refresh Timer:    %ld msecs%s"
            "RPF Cache Refresh Requests: %lld%s"
            "RPF Cache Refresh Events:   %lld%s"
            "RPF Cache Refresh Last:     %s%s"
            "Nexthop Lookups:            %lld%s"
	    "Nexthop Lookups Avoided:    %lld%s",
            qpim_rpf_cache_refresh_delay_msec, VTY_NEWLINE,
            pim_time_timer_remain_msec(qpim_rpf_cache_refresher), VTY_NEWLINE,
            (long long)qpim_rpf_cache_refresh_requests, VTY_NEWLINE,
            (long long)qpim_rpf_cache_refresh_events, VTY_NEWLINE,
            refresh_uptime, VTY_NEWLINE,
            (long long) qpim_nexthop_lookups, VTY_NEWLINE,
	    (long long)nexthop_lookups_avoided, VTY_NEWLINE);
  }
}

static void show_scan_oil_stats(struct vty *vty, time_t now)
{
  char uptime_scan_oil[10];
  char uptime_mroute_add[10];
  char uptime_mroute_del[10];

  pim_time_uptime_begin(uptime_scan_oil, sizeof(uptime_scan_oil), now, qpim_scan_oil_last);
  pim_time_uptime_begin(uptime_mroute_add, sizeof(uptime_mroute_add), now, qpim_mroute_add_last);
  pim_time_uptime_begin(uptime_mroute_del, sizeof(uptime_mroute_del), now, qpim_mroute_del_last);

  vty_out(vty,
          "Scan OIL - Last: %s  Events: %lld%s"
          "MFC Add  - Last: %s  Events: %lld%s"
          "MFC Del  - Last: %s  Events: %lld%s",
          uptime_scan_oil,   (long long) qpim_scan_oil_events,   VTY_NEWLINE,
          uptime_mroute_add, (long long) qpim_mroute_add_events, VTY_NEWLINE,
          uptime_mroute_del, (long long) qpim_mroute_del_events, VTY_NEWLINE);
}

static void pim_show_rpf(struct vty *vty, u_char uj)
{
  struct listnode     *up_node;
  struct pim_upstream *up;
  time_t               now = pim_time_monotonic_sec();
  json_object *json = NULL;
  json_object *json_group = NULL;
  json_object *json_row = NULL;

  if (uj) {
    json = json_object_new_object();
    show_rpf_refresh_stats(vty, now, json);
  } else {
    show_rpf_refresh_stats(vty, now, json);
    vty_out(vty, "%s", VTY_NEWLINE);
    vty_out(vty,
            "Source          Group           RpfIface RpfAddress      RibNextHop      Metric Pref%s",
            VTY_NEWLINE);
  }

  for (ALL_LIST_ELEMENTS_RO(pim_upstream_list, up_node, up)) {
    char src_str[INET_ADDRSTRLEN];
    char grp_str[INET_ADDRSTRLEN];
    char rpf_addr_str[PREFIX_STRLEN];
    char rib_nexthop_str[PREFIX_STRLEN];
    const char *rpf_ifname;
    struct pim_rpf  *rpf = &up->rpf;
    
    pim_inet4_dump("<src?>", up->sg.src, src_str, sizeof(src_str));
    pim_inet4_dump("<grp?>", up->sg.grp, grp_str, sizeof(grp_str));
    pim_addr_dump("<rpf?>", &rpf->rpf_addr, rpf_addr_str, sizeof(rpf_addr_str));
    pim_addr_dump("<nexthop?>", &rpf->source_nexthop.mrib_nexthop_addr, rib_nexthop_str, sizeof(rib_nexthop_str));
    
    rpf_ifname = rpf->source_nexthop.interface ? rpf->source_nexthop.interface->name : "<ifname?>";
    
    if (uj) {
      json_object_object_get_ex(json, grp_str, &json_group);

      if (!json_group) {
        json_group = json_object_new_object();
        json_object_object_add(json, grp_str, json_group);
      }

      json_row = json_object_new_object();
      json_object_string_add(json_row, "source", src_str);
      json_object_string_add(json_row, "group", grp_str);
      json_object_string_add(json_row, "rpfInterface", rpf_ifname);
      json_object_string_add(json_row, "rpfAddress", rpf_addr_str);
      json_object_string_add(json_row, "ribNexthop", rib_nexthop_str);
      json_object_int_add(json_row, "routeMetric", rpf->source_nexthop.mrib_route_metric);
      json_object_int_add(json_row, "routePreference", rpf->source_nexthop.mrib_metric_preference);
      json_object_object_add(json_group, src_str, json_row);

    } else {
      vty_out(vty, "%-15s %-15s %-8s %-15s %-15s %6d %4d%s",
              src_str,
              grp_str,
              rpf_ifname,
              rpf_addr_str,
              rib_nexthop_str,
              rpf->source_nexthop.mrib_route_metric,
              rpf->source_nexthop.mrib_metric_preference,
              VTY_NEWLINE);
    }
  }

  if (uj) {
    vty_out (vty, "%s%s", json_object_to_json_string_ext(json, JSON_C_TO_STRING_PRETTY), VTY_NEWLINE);
    json_object_free(json);
  }
}

static int
pim_print_pnc_cache_walkcb (struct hash_backet *backet, void *arg)
{
  struct pim_nexthop_cache *pnc = backet->data;
  struct vty *vty = arg;
  struct nexthop *nh_node = NULL;
  ifindex_t first_ifindex;
  struct interface *ifp = NULL;

  if (!pnc)
    return CMD_SUCCESS;

  for (nh_node = pnc->nexthop; nh_node; nh_node = nh_node->next)
    {
      first_ifindex = nh_node->ifindex;
      ifp = if_lookup_by_index (first_ifindex, VRF_DEFAULT);

      vty_out (vty, "%-15s ", inet_ntoa (pnc->rpf.rpf_addr.u.prefix4));
      vty_out (vty, "%-14s ", ifp ? ifp->name : "NULL");
      vty_out (vty, "%s ", inet_ntoa (nh_node->gate.ipv4));
      vty_out (vty, "%s", VTY_NEWLINE);
    }
  return CMD_SUCCESS;
}

static void
pim_show_nexthop (struct vty *vty)
{

  if (pimg && !pimg->rpf_hash)
    {
      vty_out (vty, "no nexthop cache %s", VTY_NEWLINE);
      return;
    }

  vty_out (vty, "Number of registered addresses: %lu %s",
           pimg->rpf_hash->count, VTY_NEWLINE);
  vty_out (vty, "Address         Interface      Nexthop%s", VTY_NEWLINE);
  vty_out (vty, "-------------------------------------------%s", VTY_NEWLINE);

  hash_walk (pimg->rpf_hash, pim_print_pnc_cache_walkcb, vty);

}

static void igmp_show_groups(struct vty *vty, u_char uj)
{
  struct listnode  *ifnode;
  struct interface *ifp;
  time_t            now;
  json_object *json = NULL;
  json_object *json_iface = NULL;
  json_object *json_row = NULL;

  now = pim_time_monotonic_sec();

  if (uj)
    json = json_object_new_object();
  else
    vty_out(vty, "Interface Address         Group           Mode Timer    Srcs V Uptime  %s", VTY_NEWLINE);

  /* scan interfaces */
  for (ALL_LIST_ELEMENTS_RO (vrf_iflist (VRF_DEFAULT), ifnode, ifp)) {
    struct pim_interface *pim_ifp = ifp->info;
    struct listnode  *sock_node;
    struct igmp_sock *igmp;
    
    if (!pim_ifp)
      continue;
    
    /* scan igmp sockets */
    for (ALL_LIST_ELEMENTS_RO(pim_ifp->igmp_socket_list, sock_node, igmp)) {
      char ifaddr_str[INET_ADDRSTRLEN];
      struct listnode *grpnode;
      struct igmp_group *grp;

      pim_inet4_dump("<ifaddr?>", igmp->ifaddr, ifaddr_str, sizeof(ifaddr_str));

      /* scan igmp groups */
      for (ALL_LIST_ELEMENTS_RO(igmp->igmp_group_list, grpnode, grp)) {
	char group_str[INET_ADDRSTRLEN];
	char hhmmss[10];
	char uptime[10];

	pim_inet4_dump("<group?>", grp->group_addr, group_str, sizeof(group_str));
	pim_time_timer_to_hhmmss(hhmmss, sizeof(hhmmss), grp->t_group_timer);
	pim_time_uptime(uptime, sizeof(uptime), now - grp->group_creation);

        if (uj) {
            json_object_object_get_ex(json, ifp->name, &json_iface);

            if (!json_iface) {
              json_iface = json_object_new_object();
              json_object_pim_ifp_add(json_iface, ifp);
              json_object_object_add(json, ifp->name, json_iface);
            }

            json_row = json_object_new_object();
            json_object_string_add(json_row, "source", ifaddr_str);
            json_object_string_add(json_row, "group", group_str);

            if (grp->igmp_version == 3)
              json_object_string_add(json_row, "mode", grp->group_filtermode_isexcl ? "EXCLUDE" : "INCLUDE");

            json_object_string_add(json_row, "timer", hhmmss);
            json_object_int_add(json_row, "sourcesCount", grp->group_source_list ? listcount(grp->group_source_list) : 0);
            json_object_int_add(json_row, "version", grp->igmp_version);
            json_object_string_add(json_row, "uptime", uptime);
            json_object_object_add(json_iface, group_str, json_row);

        } else {
          vty_out(vty, "%-9s %-15s %-15s %4s %8s %4d %d %8s%s",
                  ifp->name,
                  ifaddr_str,
                  group_str,
                  grp->igmp_version == 3 ? (grp->group_filtermode_isexcl ? "EXCL" : "INCL") : "----",
                  hhmmss,
                  grp->group_source_list ? listcount(grp->group_source_list) : 0,
                  grp->igmp_version,
                  uptime,
                  VTY_NEWLINE);
        }
      } /* scan igmp groups */
    } /* scan igmp sockets */
  } /* scan interfaces */

  if (uj) {
    vty_out (vty, "%s%s", json_object_to_json_string_ext(json, JSON_C_TO_STRING_PRETTY), VTY_NEWLINE);
    json_object_free(json);
  }
}

static void igmp_show_group_retransmission(struct vty *vty)
{
  struct listnode  *ifnode;
  struct interface *ifp;

  vty_out(vty, "Interface Address         Group           RetTimer Counter RetSrcs%s", VTY_NEWLINE);

  /* scan interfaces */
  for (ALL_LIST_ELEMENTS_RO (vrf_iflist (VRF_DEFAULT), ifnode, ifp)) {
    struct pim_interface *pim_ifp = ifp->info;
    struct listnode  *sock_node;
    struct igmp_sock *igmp;
    
    if (!pim_ifp)
      continue;
    
    /* scan igmp sockets */
    for (ALL_LIST_ELEMENTS_RO(pim_ifp->igmp_socket_list, sock_node, igmp)) {
      char ifaddr_str[INET_ADDRSTRLEN];
      struct listnode *grpnode;
      struct igmp_group *grp;

      pim_inet4_dump("<ifaddr?>", igmp->ifaddr, ifaddr_str, sizeof(ifaddr_str));

      /* scan igmp groups */
      for (ALL_LIST_ELEMENTS_RO(igmp->igmp_group_list, grpnode, grp)) {
	char group_str[INET_ADDRSTRLEN];
	char grp_retr_mmss[10];
	struct listnode    *src_node;
	struct igmp_source *src;
	int grp_retr_sources = 0;

	pim_inet4_dump("<group?>", grp->group_addr, group_str, sizeof(group_str));
	pim_time_timer_to_mmss(grp_retr_mmss, sizeof(grp_retr_mmss), grp->t_group_query_retransmit_timer);


	/* count group sources with retransmission state */
	for (ALL_LIST_ELEMENTS_RO(grp->group_source_list, src_node, src)) {
	  if (src->source_query_retransmit_count > 0) {
	    ++grp_retr_sources;
	  }
	}

	vty_out(vty, "%-9s %-15s %-15s %-8s %7d %7d%s",
		ifp->name,
		ifaddr_str,
		group_str,
		grp_retr_mmss,
		grp->group_specific_query_retransmit_count,
		grp_retr_sources,
		VTY_NEWLINE);

      } /* scan igmp groups */
    } /* scan igmp sockets */
  } /* scan interfaces */
}

static void igmp_show_sources(struct vty *vty)
{
  struct listnode  *ifnode;
  struct interface *ifp;
  time_t            now;

  now = pim_time_monotonic_sec();

  vty_out(vty, "Interface Address         Group           Source          Timer Fwd Uptime  %s", VTY_NEWLINE);

  /* scan interfaces */
  for (ALL_LIST_ELEMENTS_RO (vrf_iflist (VRF_DEFAULT), ifnode, ifp)) {
    struct pim_interface *pim_ifp = ifp->info;
    struct listnode  *sock_node;
    struct igmp_sock *igmp;
    
    if (!pim_ifp)
      continue;
    
    /* scan igmp sockets */
    for (ALL_LIST_ELEMENTS_RO(pim_ifp->igmp_socket_list, sock_node, igmp)) {
      char ifaddr_str[INET_ADDRSTRLEN];
      struct listnode   *grpnode;
      struct igmp_group *grp;

      pim_inet4_dump("<ifaddr?>", igmp->ifaddr, ifaddr_str, sizeof(ifaddr_str));

      /* scan igmp groups */
      for (ALL_LIST_ELEMENTS_RO(igmp->igmp_group_list, grpnode, grp)) {
	char group_str[INET_ADDRSTRLEN];
	struct listnode    *srcnode;
	struct igmp_source *src;

	pim_inet4_dump("<group?>", grp->group_addr, group_str, sizeof(group_str));
	
	/* scan group sources */
	for (ALL_LIST_ELEMENTS_RO(grp->group_source_list, srcnode, src)) {
	  char source_str[INET_ADDRSTRLEN];
	  char mmss[10];
	  char uptime[10];

	  pim_inet4_dump("<source?>", src->source_addr, source_str, sizeof(source_str));

	  pim_time_timer_to_mmss(mmss, sizeof(mmss), src->t_source_timer);

	  pim_time_uptime(uptime, sizeof(uptime), now - src->source_creation);

	  vty_out(vty, "%-9s %-15s %-15s %-15s %5s %3s %8s%s",
		  ifp->name,
		  ifaddr_str,
		  group_str,
		  source_str,
		  mmss,
		  IGMP_SOURCE_TEST_FORWARDING(src->source_flags) ? "Y" : "N",
		  uptime,
		  VTY_NEWLINE);
	  
	} /* scan group sources */
      } /* scan igmp groups */
    } /* scan igmp sockets */
  } /* scan interfaces */
}

static void igmp_show_source_retransmission(struct vty *vty)
{
  struct listnode  *ifnode;
  struct interface *ifp;

  vty_out(vty, "Interface Address         Group           Source          Counter%s", VTY_NEWLINE);

  /* scan interfaces */
  for (ALL_LIST_ELEMENTS_RO (vrf_iflist (VRF_DEFAULT), ifnode, ifp)) {
    struct pim_interface *pim_ifp = ifp->info;
    struct listnode  *sock_node;
    struct igmp_sock *igmp;
    
    if (!pim_ifp)
      continue;
    
    /* scan igmp sockets */
    for (ALL_LIST_ELEMENTS_RO(pim_ifp->igmp_socket_list, sock_node, igmp)) {
      char ifaddr_str[INET_ADDRSTRLEN];
      struct listnode   *grpnode;
      struct igmp_group *grp;

      pim_inet4_dump("<ifaddr?>", igmp->ifaddr, ifaddr_str, sizeof(ifaddr_str));

      /* scan igmp groups */
      for (ALL_LIST_ELEMENTS_RO(igmp->igmp_group_list, grpnode, grp)) {
	char group_str[INET_ADDRSTRLEN];
	struct listnode    *srcnode;
	struct igmp_source *src;

	pim_inet4_dump("<group?>", grp->group_addr, group_str, sizeof(group_str));
	
	/* scan group sources */
	for (ALL_LIST_ELEMENTS_RO(grp->group_source_list, srcnode, src)) {
	  char source_str[INET_ADDRSTRLEN];

	  pim_inet4_dump("<source?>", src->source_addr, source_str, sizeof(source_str));

	  vty_out(vty, "%-9s %-15s %-15s %-15s %7d%s",
		  ifp->name,
		  ifaddr_str,
		  group_str,
		  source_str,
		  src->source_query_retransmit_count,
		  VTY_NEWLINE);
	  
	} /* scan group sources */
      } /* scan igmp groups */
    } /* scan igmp sockets */
  } /* scan interfaces */
}

static void clear_igmp_interfaces()
{
  struct listnode  *ifnode;
  struct listnode  *ifnextnode;
  struct interface *ifp;

  for (ALL_LIST_ELEMENTS (vrf_iflist (VRF_DEFAULT), ifnode, ifnextnode, ifp)) {
    pim_if_addr_del_all_igmp(ifp);
  }

  for (ALL_LIST_ELEMENTS (vrf_iflist (VRF_DEFAULT), ifnode, ifnextnode, ifp)) {
    pim_if_addr_add_all(ifp);
  }
}

static void clear_pim_interfaces()
{
  struct listnode  *ifnode;
  struct listnode  *ifnextnode;
  struct interface *ifp;

  for (ALL_LIST_ELEMENTS (vrf_iflist (VRF_DEFAULT), ifnode, ifnextnode, ifp)) {
    if (ifp->info) {
      pim_neighbor_delete_all(ifp, "interface cleared");
    }
  }
}

static void clear_interfaces()
{
  clear_igmp_interfaces();
  clear_pim_interfaces();
}

DEFUN (clear_ip_interfaces,
       clear_ip_interfaces_cmd,
       "clear ip interfaces",
       CLEAR_STR
       IP_STR
       "Reset interfaces\n")
{
  clear_interfaces();

  return CMD_SUCCESS;
}

DEFUN (clear_ip_igmp_interfaces,
       clear_ip_igmp_interfaces_cmd,
       "clear ip igmp interfaces",
       CLEAR_STR
       IP_STR
       CLEAR_IP_IGMP_STR
       "Reset IGMP interfaces\n")
{
  clear_igmp_interfaces();

  return CMD_SUCCESS;
}

static void mroute_add_all()
{
  struct listnode    *node;
  struct channel_oil *c_oil;

  for (ALL_LIST_ELEMENTS_RO(pim_channel_oil_list, node, c_oil)) {
    if (pim_mroute_add(c_oil, __PRETTY_FUNCTION__)) {
      /* just log warning */
      char source_str[INET_ADDRSTRLEN];
      char group_str[INET_ADDRSTRLEN];
      pim_inet4_dump("<source?>", c_oil->oil.mfcc_origin, source_str, sizeof(source_str));
      pim_inet4_dump("<group?>", c_oil->oil.mfcc_mcastgrp, group_str, sizeof(group_str));
      zlog_warn("%s %s: (S,G)=(%s,%s) failure writing MFC",
                __FILE__, __PRETTY_FUNCTION__,
                source_str, group_str);
    }
  }
}

static void mroute_del_all()
{
  struct listnode    *node;
  struct channel_oil *c_oil;

  for (ALL_LIST_ELEMENTS_RO(pim_channel_oil_list, node, c_oil)) {
    if (pim_mroute_del(c_oil, __PRETTY_FUNCTION__)) {
      /* just log warning */
      char source_str[INET_ADDRSTRLEN];
      char group_str[INET_ADDRSTRLEN];
      pim_inet4_dump("<source?>", c_oil->oil.mfcc_origin, source_str, sizeof(source_str));
      pim_inet4_dump("<group?>", c_oil->oil.mfcc_mcastgrp, group_str, sizeof(group_str));
      zlog_warn("%s %s: (S,G)=(%s,%s) failure clearing MFC",
                __FILE__, __PRETTY_FUNCTION__,
                source_str, group_str);
    }
  }
}

DEFUN (clear_ip_mroute,
       clear_ip_mroute_cmd,
       "clear ip mroute",
       CLEAR_STR
       IP_STR
       "Reset multicast routes\n")
{
  mroute_del_all();
  mroute_add_all();

  return CMD_SUCCESS;
}

DEFUN (clear_ip_pim_interfaces,
       clear_ip_pim_interfaces_cmd,
       "clear ip pim interfaces",
       CLEAR_STR
       IP_STR
       CLEAR_IP_PIM_STR
       "Reset PIM interfaces\n")
{
  clear_pim_interfaces();

  return CMD_SUCCESS;
}

DEFUN (clear_ip_pim_oil,
       clear_ip_pim_oil_cmd,
       "clear ip pim oil",
       CLEAR_STR
       IP_STR
       CLEAR_IP_PIM_STR
       "Rescan PIM OIL (output interface list)\n")
{
  pim_scan_oil();

  return CMD_SUCCESS;
}

DEFUN (show_ip_igmp_interface,
       show_ip_igmp_interface_cmd,
       "show ip igmp interface [detail|WORD] [json]",
       SHOW_STR
       IP_STR
       IGMP_STR
       "IGMP interface information\n"
       "Detailed output\n"
       "interface name\n"
       "JavaScript Object Notation\n")
{
  u_char uj = use_json(argc, argv);
  int idx = 0;

  if (argv_find(argv, argc, "detail", &idx) ||
      argv_find(argv, argc, "WORD", &idx))
    igmp_show_interfaces_single(vty, argv[idx]->arg, uj);
  else
    igmp_show_interfaces(vty, uj);

  return CMD_SUCCESS;
}

DEFUN (show_ip_igmp_join,
       show_ip_igmp_join_cmd,
       "show ip igmp join",
       SHOW_STR
       IP_STR
       IGMP_STR
       "IGMP static join information\n")
{
  igmp_show_interface_join(vty);

  return CMD_SUCCESS;
}

DEFUN (show_ip_igmp_groups,
       show_ip_igmp_groups_cmd,
       "show ip igmp groups [json]",
       SHOW_STR
       IP_STR
       IGMP_STR
       IGMP_GROUP_STR
       "JavaScript Object Notation\n")
{
  u_char uj = use_json(argc, argv);
  igmp_show_groups(vty, uj);

  return CMD_SUCCESS;
}

DEFUN (show_ip_igmp_groups_retransmissions,
       show_ip_igmp_groups_retransmissions_cmd,
       "show ip igmp groups retransmissions",
       SHOW_STR
       IP_STR
       IGMP_STR
       IGMP_GROUP_STR
       "IGMP group retransmissions\n")
{
  igmp_show_group_retransmission(vty);

  return CMD_SUCCESS;
}

DEFUN (show_ip_igmp_sources,
       show_ip_igmp_sources_cmd,
       "show ip igmp sources",
       SHOW_STR
       IP_STR
       IGMP_STR
       IGMP_SOURCE_STR)
{
  igmp_show_sources(vty);

  return CMD_SUCCESS;
}

DEFUN (show_ip_igmp_sources_retransmissions,
       show_ip_igmp_sources_retransmissions_cmd,
       "show ip igmp sources retransmissions",
       SHOW_STR
       IP_STR
       IGMP_STR
       IGMP_SOURCE_STR
       "IGMP source retransmissions\n")
{
  igmp_show_source_retransmission(vty);

  return CMD_SUCCESS;
}

DEFUN (show_ip_pim_assert,
       show_ip_pim_assert_cmd,
       "show ip pim assert",
       SHOW_STR
       IP_STR
       PIM_STR
       "PIM interface assert\n")
{
  pim_show_assert(vty);

  return CMD_SUCCESS;
}

DEFUN (show_ip_pim_assert_internal,
       show_ip_pim_assert_internal_cmd,
       "show ip pim assert-internal",
       SHOW_STR
       IP_STR
       PIM_STR
       "PIM interface internal assert state\n")
{
  pim_show_assert_internal(vty);

  return CMD_SUCCESS;
}

DEFUN (show_ip_pim_assert_metric,
       show_ip_pim_assert_metric_cmd,
       "show ip pim assert-metric",
       SHOW_STR
       IP_STR
       PIM_STR
       "PIM interface assert metric\n")
{
  pim_show_assert_metric(vty);

  return CMD_SUCCESS;
}

DEFUN (show_ip_pim_assert_winner_metric,
       show_ip_pim_assert_winner_metric_cmd,
       "show ip pim assert-winner-metric",
       SHOW_STR
       IP_STR
       PIM_STR
       "PIM interface assert winner metric\n")
{
  pim_show_assert_winner_metric(vty);

  return CMD_SUCCESS;
}

DEFUN (show_ip_pim_interface,
       show_ip_pim_interface_cmd,
       "show ip pim interface [detail|WORD] [json]",
       SHOW_STR
       IP_STR
       PIM_STR
       "PIM interface information\n"
       "Detailed output\n"
       "interface name\n"
       "JavaScript Object Notation\n")
{
  u_char uj = use_json(argc, argv);
  int idx = 0;

  if (argv_find(argv, argc, "WORD", &idx) ||
      argv_find(argv, argc, "detail", &idx))
    pim_show_interfaces_single(vty, argv[idx]->arg, uj);

  else
    pim_show_interfaces(vty, uj);

  return CMD_SUCCESS;
}

DEFUN (show_ip_pim_join,
       show_ip_pim_join_cmd,
       "show ip pim join [json]",
       SHOW_STR
       IP_STR
       PIM_STR
       "PIM interface join information\n"
       JSON_STR)
{
  u_char uj = use_json(argc, argv);
  pim_show_join(vty, uj);

  return CMD_SUCCESS;
}

DEFUN (show_ip_pim_local_membership,
       show_ip_pim_local_membership_cmd,
       "show ip pim local-membership [json]",
       SHOW_STR
       IP_STR
       PIM_STR
       "PIM interface local-membership\n"
       JSON_STR)
{
  u_char uj = use_json(argc, argv);
  pim_show_membership(vty, uj);

  return CMD_SUCCESS;
}

DEFUN (show_ip_pim_neighbor,
       show_ip_pim_neighbor_cmd,
       "show ip pim neighbor [detail|WORD] [json]",
       SHOW_STR
       IP_STR
       PIM_STR
       "PIM neighbor information\n"
       "Detailed output\n"
       "Name of interface or neighbor\n"
       "JavaScript Object Notation\n")
{
  u_char uj = use_json(argc, argv);
  int idx = 0;

  if (argv_find(argv, argc, "detail", &idx) ||
      argv_find(argv, argc, "WORD", &idx))
    pim_show_neighbors_single(vty, argv[idx]->arg, uj);
  else
    pim_show_neighbors(vty, uj);

  return CMD_SUCCESS;
}

DEFUN (show_ip_pim_secondary,
       show_ip_pim_secondary_cmd,
       "show ip pim secondary",
       SHOW_STR
       IP_STR
       PIM_STR
       "PIM neighbor addresses\n")
{
  pim_show_neighbors_secondary(vty);

  return CMD_SUCCESS;
}

DEFUN (show_ip_pim_state,
       show_ip_pim_state_cmd,
       "show ip pim state [A.B.C.D [A.B.C.D]] [json]",
       SHOW_STR
       IP_STR
       PIM_STR
       "PIM state information\n"
       "Unicast or Multicast address\n"
       "Multicast address\n"
       "JavaScript Object Notation\n")
{
  const char *src_or_group = NULL;
  const char *group = NULL;
  u_char uj = use_json(argc, argv);
  if (uj)
    argc--;

  if (argc == 6)
    {
      src_or_group = argv[4]->arg;
      group = argv[5]->arg;
    }
  else if (argc == 5)
    src_or_group = argv[4]->arg;

  pim_show_state(vty, src_or_group, group, uj);

  return CMD_SUCCESS;
}

DEFUN (show_ip_pim_upstream,
       show_ip_pim_upstream_cmd,
       "show ip pim upstream [json]",
       SHOW_STR
       IP_STR
       PIM_STR
       "PIM upstream information\n"
       "JavaScript Object Notation\n")
{
  u_char uj = use_json(argc, argv);
  pim_show_upstream(vty, uj);

  return CMD_SUCCESS;
}

DEFUN (show_ip_pim_upstream_join_desired,
       show_ip_pim_upstream_join_desired_cmd,
       "show ip pim upstream-join-desired [json]",
       SHOW_STR
       IP_STR
       PIM_STR
       "PIM upstream join-desired\n"
       "JavaScript Object Notation\n")
{
  u_char uj = use_json(argc, argv);
  pim_show_join_desired(vty, uj);

  return CMD_SUCCESS;
}

DEFUN (show_ip_pim_upstream_rpf,
       show_ip_pim_upstream_rpf_cmd,
       "show ip pim upstream-rpf [json]",
       SHOW_STR
       IP_STR
       PIM_STR
       "PIM upstream source rpf\n"
       "JavaScript Object Notation\n")
{
  u_char uj = use_json(argc, argv);
  pim_show_upstream_rpf(vty, uj);

  return CMD_SUCCESS;
}

DEFUN (show_ip_pim_rp,
       show_ip_pim_rp_cmd,
       "show ip pim rp-info [json]",
       SHOW_STR
       IP_STR
       PIM_STR
       "PIM RP information\n"
       "JavaScript Object Notation\n")
{
  u_char uj = use_json(argc, argv);
  pim_rp_show_information (vty, uj);

  return CMD_SUCCESS;
}

DEFUN (show_ip_pim_rpf,
       show_ip_pim_rpf_cmd,
       "show ip pim rpf [json]",
       SHOW_STR
       IP_STR
       PIM_STR
       "PIM cached source rpf information\n"
       "JavaScript Object Notation\n")
{
  u_char uj = use_json(argc, argv);
  pim_show_rpf(vty, uj);

  return CMD_SUCCESS;
}

DEFUN (show_ip_pim_nexthop,
       show_ip_pim_nexthop_cmd,
       "show ip pim nexthop",
       SHOW_STR
       IP_STR
       PIM_STR
       "PIM cached nexthop rpf information\n")
{
  pim_show_nexthop (vty);

  return CMD_SUCCESS;
}

DEFUN (show_ip_pim_nexthop_lookup,
       show_ip_pim_nexthop_lookup_cmd,
       "show ip pim nexthop-lookup A.B.C.D A.B.C.D",
       SHOW_STR
       IP_STR
       PIM_STR
       "PIM cached nexthop rpf lookup\n"
       "Source/RP address\n"
       "Multicast Group address\n")
{
  struct pim_nexthop_cache pnc;
  struct prefix nht_p;
  int result = 0;
  struct in_addr src_addr, grp_addr;
  struct in_addr vif_source;
  const char *addr_str, *addr_str1;
  struct prefix grp;
  struct pim_nexthop nexthop;
  char nexthop_addr_str[PREFIX_STRLEN];
  char grp_str[PREFIX_STRLEN];

  addr_str = (const char *)argv[0];
  result = inet_pton (AF_INET, addr_str, &src_addr);
  if (result <= 0)
    {
      vty_out (vty, "Bad unicast address %s: errno=%d: %s%s",
               addr_str, errno, safe_strerror (errno), VTY_NEWLINE);
      return CMD_WARNING;
    }

  if (pim_is_group_224_4 (src_addr))
    {
      vty_out (vty, "Invalid argument. Expected Valid Source Address.%s", VTY_NEWLINE);
      return CMD_WARNING;
    }

  addr_str1 = (const char *)argv[1];
  result = inet_pton (AF_INET, addr_str1, &grp_addr);
  if (result <= 0)
    {
      vty_out (vty, "Bad unicast address %s: errno=%d: %s%s",
               addr_str, errno, safe_strerror (errno), VTY_NEWLINE);
      return CMD_WARNING;
    }

  if (!pim_is_group_224_4 (grp_addr))
    {
      vty_out (vty, "Invalid argument. Expected Valid Multicast Group Address.%s", VTY_NEWLINE);
      return CMD_WARNING;
    }

  if (!pim_rp_set_upstream_addr (&vif_source, src_addr, grp_addr))
    return CMD_SUCCESS;

  memset (&pnc, 0, sizeof (struct pim_nexthop_cache));
  nht_p.family = AF_INET;
  nht_p.prefixlen = IPV4_MAX_BITLEN;
  nht_p.u.prefix4 = vif_source;
  grp.family = AF_INET;
  grp.prefixlen = IPV4_MAX_BITLEN;
  grp.u.prefix4 = grp_addr;
  memset (&nexthop, 0, sizeof (nexthop));

  if ((pim_find_or_track_nexthop (&nht_p, NULL, NULL, &pnc)) == 1)
    {
      //Compute PIM RPF using Cached nexthop
      pim_ecmp_nexthop_search (&pnc, &nexthop, &nht_p, &grp, 0);
    }
  else
    pim_ecmp_nexthop_lookup (&nexthop, vif_source, &nht_p, &grp, 0);

  pim_addr_dump ("<grp?>", &grp, grp_str, sizeof (grp_str));
  pim_addr_dump ("<nexthop?>", &nexthop.mrib_nexthop_addr,
                 nexthop_addr_str, sizeof (nexthop_addr_str));
  vty_out (vty, "Group %s --- Nexthop %s Interface %s %s", grp_str,
           nexthop_addr_str, nexthop.interface->name, VTY_NEWLINE);

  return CMD_SUCCESS;
}

static void show_multicast_interfaces(struct vty *vty)
{
  struct listnode  *node;
  struct interface *ifp;

  vty_out(vty, "%s", VTY_NEWLINE);
  
  vty_out(vty, "Interface Address         ifi Vif  PktsIn PktsOut    BytesIn   BytesOut%s",
	  VTY_NEWLINE);

  for (ALL_LIST_ELEMENTS_RO (vrf_iflist (VRF_DEFAULT), node, ifp)) {
    struct pim_interface *pim_ifp;
    struct in_addr ifaddr;
    struct sioc_vif_req vreq;

    pim_ifp = ifp->info;
    
    if (!pim_ifp)
      continue;

    memset(&vreq, 0, sizeof(vreq));
    vreq.vifi = pim_ifp->mroute_vif_index;

    if (ioctl(qpim_mroute_socket_fd, SIOCGETVIFCNT, &vreq)) {
      zlog_warn("ioctl(SIOCGETVIFCNT=%lu) failure for interface %s vif_index=%d: errno=%d: %s%s",
		(unsigned long)SIOCGETVIFCNT,
		ifp->name,
		pim_ifp->mroute_vif_index,
		errno,
		safe_strerror(errno),
		VTY_NEWLINE);
    }

    ifaddr = pim_ifp->primary_address;

    vty_out(vty, "%-9s %-15s %3d %3d %7lu %7lu %10lu %10lu%s",
	    ifp->name,
	    inet_ntoa(ifaddr),
	    ifp->ifindex,
	    pim_ifp->mroute_vif_index,
	    (unsigned long) vreq.icount,
	    (unsigned long) vreq.ocount,
	    (unsigned long) vreq.ibytes,
	    (unsigned long) vreq.obytes,
	    VTY_NEWLINE);
  }
}

DEFUN (show_ip_multicast,
       show_ip_multicast_cmd,
       "show ip multicast",
       SHOW_STR
       IP_STR
       "Multicast global information\n")
{
  time_t now = pim_time_monotonic_sec();

  char uptime[10];

  vty_out(vty, "Mroute socket descriptor: %d%s",
          qpim_mroute_socket_fd,
          VTY_NEWLINE);

  pim_time_uptime(uptime, sizeof(uptime), now - qpim_mroute_socket_creation);
  vty_out(vty, "Mroute socket uptime: %s%s",
          uptime,
          VTY_NEWLINE);

  vty_out(vty, "%s", VTY_NEWLINE);

  pim_zebra_zclient_update (vty);
  pim_zlookup_show_ip_multicast (vty);

  vty_out(vty, "%s", VTY_NEWLINE);
  vty_out(vty, "Maximum highest VifIndex: %d%s",
	  PIM_MAX_USABLE_VIFS,
	  VTY_NEWLINE);

  vty_out (vty, "%s", VTY_NEWLINE);
  vty_out (vty, "Upstream Join Timer: %d secs%s",
           qpim_t_periodic, VTY_NEWLINE);
  vty_out (vty, "Join/Prune Holdtime: %d secs%s",
           PIM_JP_HOLDTIME, VTY_NEWLINE);
  vty_out (vty, "PIM ECMP: %s%s",
           qpim_ecmp_enable ? "Enable" : "Disable", VTY_NEWLINE);
  vty_out (vty, "PIM ECMP Rebalance: %s%s",
           qpim_ecmp_rebalance_enable ? "Enable" : "Disable", VTY_NEWLINE);

  vty_out (vty, "%s", VTY_NEWLINE);

  show_rpf_refresh_stats(vty, now, NULL);

  vty_out(vty, "%s", VTY_NEWLINE);

  show_scan_oil_stats(vty, now);

  show_multicast_interfaces(vty);
  
  return CMD_SUCCESS;
}

static void show_mroute(struct vty *vty, u_char uj)
{
  struct listnode    *node;
  struct channel_oil *c_oil;
  struct static_route *s_route;
  time_t              now;
  json_object *json = NULL;
  json_object *json_group = NULL;
  json_object *json_source = NULL;
  json_object *json_oil = NULL;
  json_object *json_ifp_out = NULL;
  int found_oif = 0;
  int first = 1;
  char grp_str[INET_ADDRSTRLEN];
  char src_str[INET_ADDRSTRLEN];
  char in_ifname[INTERFACE_NAMSIZ+1];
  char out_ifname[INTERFACE_NAMSIZ+1];
  int oif_vif_index;
  struct interface *ifp_in;
  char proto[100];

  if (uj) {
    json = json_object_new_object();
  } else {
    vty_out(vty, "Source          Group           Proto  Input      Output     TTL  Uptime%s",
            VTY_NEWLINE);
  }

  now = pim_time_monotonic_sec();

  /* print list of PIM and IGMP routes */
  for (ALL_LIST_ELEMENTS_RO(pim_channel_oil_list, node, c_oil)) {
    found_oif = 0;
    first = 1;
    if (!c_oil->installed && !uj)
      continue;

    pim_inet4_dump("<group?>", c_oil->oil.mfcc_mcastgrp, grp_str, sizeof(grp_str));
    pim_inet4_dump("<source?>", c_oil->oil.mfcc_origin, src_str, sizeof(src_str));
    ifp_in = pim_if_find_by_vif_index(c_oil->oil.mfcc_parent);

    if (ifp_in)
      strcpy(in_ifname, ifp_in->name);
    else
      strcpy(in_ifname, "<iif?>");

    if (uj) {

      /* Find the group, create it if it doesn't exist */
      json_object_object_get_ex(json, grp_str, &json_group);

      if (!json_group) {
        json_group = json_object_new_object();
        json_object_object_add(json, grp_str, json_group);
      }

      /* Find the source nested under the group, create it if it doesn't exist */
      json_object_object_get_ex(json_group, src_str, &json_source);

      if (!json_source) {
        json_source = json_object_new_object();
        json_object_object_add(json_group, src_str, json_source);
      }

      /* Find the inbound interface nested under the source, create it if it doesn't exist */
      json_object_int_add(json_source, "installed", c_oil->installed);
      json_object_int_add(json_source, "refCount", c_oil->oil_ref_count);
      json_object_int_add(json_source, "oilSize", c_oil->oil_size);
      json_object_int_add(json_source, "OilInheritedRescan", c_oil->oil_inherited_rescan);
      json_object_string_add(json_source, "iif", in_ifname);
      json_oil = NULL;
    }

    for (oif_vif_index = 0; oif_vif_index < MAXVIFS; ++oif_vif_index) {
      struct interface *ifp_out;
      char oif_uptime[10];
      int ttl;

      ttl = c_oil->oil.mfcc_ttls[oif_vif_index];
      if (ttl < 1)
	continue;

      ifp_out = pim_if_find_by_vif_index(oif_vif_index);
      pim_time_uptime(oif_uptime, sizeof(oif_uptime), now - c_oil->oif_creation[oif_vif_index]);
      found_oif = 1;

      if (ifp_out)
        strcpy(out_ifname, ifp_out->name);
      else
        strcpy(out_ifname, "<oif?>");

      if (uj) {
        json_ifp_out = json_object_new_object();
        json_object_string_add(json_ifp_out, "source", src_str);
        json_object_string_add(json_ifp_out, "group", grp_str);

        if (c_oil->oif_flags[oif_vif_index] & PIM_OIF_FLAG_PROTO_PIM)
          json_object_boolean_true_add(json_ifp_out, "protocolPim");

        if (c_oil->oif_flags[oif_vif_index] & PIM_OIF_FLAG_PROTO_IGMP)
          json_object_boolean_true_add(json_ifp_out, "protocolIgmp");

        if (c_oil->oif_flags[oif_vif_index] & PIM_OIF_FLAG_PROTO_SOURCE)
          json_object_boolean_true_add(json_ifp_out, "protocolSource");

        if (c_oil->oif_flags[oif_vif_index] & PIM_OIF_FLAG_PROTO_STAR)
          json_object_boolean_true_add(json_ifp_out, "protocolInherited");

        json_object_string_add(json_ifp_out, "inboundInterface", in_ifname);
        json_object_int_add(json_ifp_out, "iVifI", c_oil->oil.mfcc_parent);
        json_object_string_add(json_ifp_out, "outboundInterface", out_ifname);
        json_object_int_add(json_ifp_out, "oVifI", oif_vif_index);
        json_object_int_add(json_ifp_out, "ttl", ttl);
        json_object_string_add(json_ifp_out, "upTime", oif_uptime);
        if (!json_oil) {
          json_oil = json_object_new_object();
          json_object_object_add(json_source, "oil", json_oil);
        }
        json_object_object_add(json_oil, out_ifname, json_ifp_out);
      } else {
        if (c_oil->oif_flags[oif_vif_index] & PIM_OIF_FLAG_PROTO_PIM) {
          strcpy(proto, "PIM");
        }

        if (c_oil->oif_flags[oif_vif_index] & PIM_OIF_FLAG_PROTO_IGMP) {
          strcpy(proto, "IGMP");
        }

        if (c_oil->oif_flags[oif_vif_index] & PIM_OIF_FLAG_PROTO_SOURCE) {
          strcpy(proto, "SRC");
        }

        if (c_oil->oif_flags[oif_vif_index] & PIM_OIF_FLAG_PROTO_STAR) {
          strcpy(proto, "STAR");
        }

        vty_out(vty, "%-15s %-15s %-6s %-10s %-10s %-3d  %8s%s",
                src_str,
                grp_str,
                proto,
                in_ifname,
                out_ifname,
                ttl,
                oif_uptime,
                VTY_NEWLINE);

        if (first)
	  {
	    src_str[0] = '\0';
	    grp_str[0] = '\0';
	    in_ifname[0] = '\0';
	    first = 0;
	  }
      }
    }

    if (!uj && !found_oif) {
      vty_out(vty, "%-15s %-15s %-6s %-10s %-10s %-3d  %8s%s",
              src_str,
              grp_str,
              "none",
              in_ifname,
              "none",
              0,
              "--:--:--",
              VTY_NEWLINE);
    }
  }

  /* Print list of static routes */
  for (ALL_LIST_ELEMENTS_RO(qpim_static_route_list, node, s_route)) {
    first = 1;

    if (!s_route->c_oil.installed)
      continue;

    pim_inet4_dump("<group?>", s_route->group, grp_str, sizeof(grp_str));
    pim_inet4_dump("<source?>", s_route->source, src_str, sizeof(src_str));
    ifp_in  = pim_if_find_by_vif_index(s_route->iif);
    found_oif = 0;

    if (ifp_in)
      strcpy(in_ifname, ifp_in->name);
    else
      strcpy(in_ifname, "<iif?>");

    if (uj) {

      /* Find the group, create it if it doesn't exist */
      json_object_object_get_ex(json, grp_str, &json_group);

      if (!json_group) {
        json_group = json_object_new_object();
        json_object_object_add(json, grp_str, json_group);
      }

      /* Find the source nested under the group, create it if it doesn't exist */
      json_object_object_get_ex(json_group, src_str, &json_source);

      if (!json_source) {
        json_source = json_object_new_object();
        json_object_object_add(json_group, src_str, json_source);
      }

      json_object_string_add(json_source, "iif", in_ifname);
      json_oil = NULL;
    } else {
      strcpy(proto, "STATIC");
    }

    for (oif_vif_index = 0; oif_vif_index < MAXVIFS; ++oif_vif_index) {
      struct interface *ifp_out;
      char oif_uptime[10];
      int ttl;

      ttl = s_route->oif_ttls[oif_vif_index];
      if (ttl < 1)
         continue;

      ifp_out = pim_if_find_by_vif_index(oif_vif_index);
      pim_time_uptime(oif_uptime, sizeof(oif_uptime), now - s_route->c_oil.oif_creation[oif_vif_index]);
      found_oif = 1;

      if (ifp_out)
        strcpy(out_ifname, ifp_out->name);
      else
        strcpy(out_ifname, "<oif?>");

      if (uj) {
        json_ifp_out = json_object_new_object();
        json_object_string_add(json_ifp_out, "source", src_str);
        json_object_string_add(json_ifp_out, "group", grp_str);
        json_object_boolean_true_add(json_ifp_out, "protocolStatic");
        json_object_string_add(json_ifp_out, "inboundInterface", in_ifname);
        json_object_int_add(json_ifp_out, "iVifI", c_oil->oil.mfcc_parent);
        json_object_string_add(json_ifp_out, "outboundInterface", out_ifname);
        json_object_int_add(json_ifp_out, "oVifI", oif_vif_index);
        json_object_int_add(json_ifp_out, "ttl", ttl);
        json_object_string_add(json_ifp_out, "upTime", oif_uptime);
        if (!json_oil) {
          json_oil = json_object_new_object();
          json_object_object_add(json_source, "oil", json_oil);
        }
        json_object_object_add(json_oil, out_ifname, json_ifp_out);
      } else {
        vty_out(vty, "%-15s %-15s %-6s %-10s %-10s %-3d  %8s%s",
                src_str,
                grp_str,
                proto,
                in_ifname,
                out_ifname,
                ttl,
                oif_uptime,
                VTY_NEWLINE);
	if (first)
          {
	    src_str[0] = '\0';
	    grp_str[0] = '\0';
	    in_ifname[0] = '\0';
	    first = 0;
	  }
      }
    }

    if (!uj && !found_oif) {
        vty_out(vty, "%-15s %-15s %-6s %-10s %-10s %-3d  %8s%s",
                src_str,
                grp_str,
                proto,
                in_ifname,
                "none",
                0,
                "--:--:--",
                VTY_NEWLINE);
    }
  }

  if (uj) {
    vty_out (vty, "%s%s", json_object_to_json_string_ext(json, JSON_C_TO_STRING_PRETTY), VTY_NEWLINE);
    json_object_free(json);
  }
}

DEFUN (show_ip_mroute,
       show_ip_mroute_cmd,
       "show ip mroute [json]",
       SHOW_STR
       IP_STR
       MROUTE_STR
       JSON_STR)
{
  u_char uj = use_json(argc, argv);
  show_mroute(vty, uj);
  return CMD_SUCCESS;
}

static void show_mroute_count(struct vty *vty)
{
  struct listnode    *node;
  struct channel_oil *c_oil;
  struct static_route *s_route;

  vty_out(vty, "%s", VTY_NEWLINE);
  
  vty_out(vty, "Source          Group           LastUsed Packets Bytes WrongIf  %s",
	  VTY_NEWLINE);

  /* Print PIM and IGMP route counts */
  for (ALL_LIST_ELEMENTS_RO(pim_channel_oil_list, node, c_oil)) {
    char group_str[INET_ADDRSTRLEN]; 
    char source_str[INET_ADDRSTRLEN];

    if (!c_oil->installed)
      continue;

    pim_mroute_update_counters (c_oil);

    pim_inet4_dump("<group?>", c_oil->oil.mfcc_mcastgrp, group_str, sizeof(group_str));
    pim_inet4_dump("<source?>", c_oil->oil.mfcc_origin, source_str, sizeof(source_str));

    vty_out(vty, "%-15s %-15s %-8llu %-7ld %-10ld %-7ld%s",
	    source_str,
	    group_str,
	    c_oil->cc.lastused/100,
	    c_oil->cc.pktcnt,
	    c_oil->cc.bytecnt,
	    c_oil->cc.wrong_if,
	    VTY_NEWLINE);
  }

   /* Print static route counts */
  for (ALL_LIST_ELEMENTS_RO(qpim_static_route_list, node, s_route)) {
    char group_str[INET_ADDRSTRLEN];
    char source_str[INET_ADDRSTRLEN];

    if (!s_route->c_oil.installed)
      continue;

    pim_mroute_update_counters (&s_route->c_oil);

    pim_inet4_dump("<group?>", s_route->c_oil.oil.mfcc_mcastgrp, group_str, sizeof(group_str));
    pim_inet4_dump("<source?>", s_route->c_oil.oil.mfcc_origin, source_str, sizeof(source_str));

    vty_out(vty, "%-15s %-15s %-8llu %-7ld %-10ld %-7ld%s",
       source_str,
       group_str,
       s_route->c_oil.cc.lastused,
       s_route->c_oil.cc.pktcnt,
       s_route->c_oil.cc.bytecnt,
       s_route->c_oil.cc.wrong_if,
       VTY_NEWLINE);
  }
}

DEFUN (show_ip_mroute_count,
       show_ip_mroute_count_cmd,
       "show ip mroute count",
       SHOW_STR
       IP_STR
       MROUTE_STR
       "Route and packet count data\n")
{
  show_mroute_count(vty);
  return CMD_SUCCESS;
}

DEFUN (show_ip_rib,
       show_ip_rib_cmd,
       "show ip rib A.B.C.D",
       SHOW_STR
       IP_STR
       RIB_STR
       "Unicast address\n")
{
  int idx_ipv4 = 3;
  struct in_addr addr;
  const char *addr_str;
  struct pim_nexthop nexthop;
  char nexthop_addr_str[PREFIX_STRLEN];
  int result;

  memset (&nexthop, 0, sizeof (nexthop));
  addr_str = argv[idx_ipv4]->arg;
  result = inet_pton(AF_INET, addr_str, &addr);
  if (result <= 0) {
    vty_out(vty, "Bad unicast address %s: errno=%d: %s%s",
	    addr_str, errno, safe_strerror(errno), VTY_NEWLINE);
    return CMD_WARNING;
  }

  if (pim_nexthop_lookup(&nexthop, addr, 0)) {
    vty_out(vty, "Failure querying RIB nexthop for unicast address %s%s",
	    addr_str, VTY_NEWLINE);
    return CMD_WARNING;
  }

  vty_out(vty, "Address         NextHop         Interface Metric Preference%s",
	  VTY_NEWLINE);

  pim_addr_dump("<nexthop?>", &nexthop.mrib_nexthop_addr,
		nexthop_addr_str, sizeof(nexthop_addr_str));

  vty_out(vty, "%-15s %-15s %-9s %6d %10d%s",
	  addr_str,
	  nexthop_addr_str,
	  nexthop.interface ? nexthop.interface->name : "<ifname?>",
	  nexthop.mrib_route_metric,
	  nexthop.mrib_metric_preference,
	  VTY_NEWLINE);

  return CMD_SUCCESS;
}

static void show_ssmpingd(struct vty *vty)
{
  struct listnode      *node;
  struct ssmpingd_sock *ss;
  time_t                now;

  vty_out(vty, "Source          Socket Address          Port Uptime   Requests%s",
	  VTY_NEWLINE);

  if (!qpim_ssmpingd_list)
    return;

  now = pim_time_monotonic_sec();

  for (ALL_LIST_ELEMENTS_RO(qpim_ssmpingd_list, node, ss)) {
    char source_str[INET_ADDRSTRLEN];
    char ss_uptime[10];
    struct sockaddr_in bind_addr;
    socklen_t len = sizeof(bind_addr);
    char bind_addr_str[INET_ADDRSTRLEN];

    pim_inet4_dump("<src?>", ss->source_addr, source_str, sizeof(source_str));

    if (pim_socket_getsockname(ss->sock_fd, (struct sockaddr *) &bind_addr, &len)) {
      vty_out(vty, "%% Failure reading socket name for ssmpingd source %s on fd=%d%s",
	      source_str, ss->sock_fd, VTY_NEWLINE);
    }

    pim_inet4_dump("<addr?>", bind_addr.sin_addr, bind_addr_str, sizeof(bind_addr_str));
    pim_time_uptime(ss_uptime, sizeof(ss_uptime), now - ss->creation);

    vty_out(vty, "%-15s %6d %-15s %5d %8s %8lld%s",
	    source_str,
	    ss->sock_fd,
	    bind_addr_str,
	    ntohs(bind_addr.sin_port),
	    ss_uptime,
	    (long long)ss->requests,
	    VTY_NEWLINE);
  }
}

DEFUN (show_ip_ssmpingd,
       show_ip_ssmpingd_cmd,
       "show ip ssmpingd",
       SHOW_STR
       IP_STR
       SHOW_SSMPINGD_STR)
{
  show_ssmpingd(vty);
  return CMD_SUCCESS;
}

static int
pim_rp_cmd_worker (struct vty *vty, const char *rp, const char *group, const char *plist)
{
  int result;

  result = pim_rp_new (rp, group, plist);

  if (result == PIM_MALLOC_FAIL)
    {
      vty_out (vty, "%% Out of memory%s", VTY_NEWLINE);
      return CMD_WARNING;
    }

  if (result == PIM_GROUP_BAD_ADDRESS)
    {
      vty_out (vty, "%% Bad group address specified: %s%s", group, VTY_NEWLINE);
      return CMD_WARNING;
    }

  if (result == PIM_RP_BAD_ADDRESS)
    {
      vty_out (vty, "%% Bad RP address specified: %s%s", rp, VTY_NEWLINE);
      return CMD_WARNING;
    }

  if (result == PIM_RP_NO_PATH)
    {
      vty_out (vty, "%% No Path to RP address specified: %s%s", rp, VTY_NEWLINE);
      return CMD_WARNING;
    }

  if (result == PIM_GROUP_OVERLAP)
    {
      vty_out (vty, "%% Group range specified cannot overlap%s", VTY_NEWLINE);
      return CMD_WARNING;
    }

  if (result == PIM_GROUP_PFXLIST_OVERLAP)
    {
      vty_out (vty, "%% This group is already covered by a RP prefix-list%s", VTY_NEWLINE);
      return CMD_WARNING;
    }

  if (result == PIM_RP_PFXLIST_IN_USE)
    {
      vty_out (vty, "%% The same prefix-list cannot be applied to multiple RPs%s", VTY_NEWLINE);
      return CMD_WARNING;
    }

  return CMD_SUCCESS;
}

static int
pim_cmd_spt_switchover (enum pim_spt_switchover spt, const char *plist)
{
  pimg->spt.switchover = spt;

  switch (pimg->spt.switchover)
    {
    case PIM_SPT_IMMEDIATE:
      if (pimg->spt.plist)
        XFREE (MTYPE_PIM_SPT_PLIST_NAME, pimg->spt.plist);

      pim_upstream_add_lhr_star_pimreg ();
      break;
    case PIM_SPT_INFINITY:
      pim_upstream_remove_lhr_star_pimreg (plist);

      if (pimg->spt.plist)
        XFREE (MTYPE_PIM_SPT_PLIST_NAME, pimg->spt.plist);

      if (plist)
        pimg->spt.plist = XSTRDUP (MTYPE_PIM_SPT_PLIST_NAME, plist);
      break;
    }

  return CMD_SUCCESS;
}

DEFUN (ip_pim_spt_switchover_infinity,
       ip_pim_spt_switchover_infinity_cmd,
       "ip pim spt-switchover infinity-and-beyond",
       IP_STR
       PIM_STR
       "SPT-Switchover\n"
       "Never switch to SPT Tree\n")
{
  return pim_cmd_spt_switchover (PIM_SPT_INFINITY, NULL);
}

DEFUN (ip_pim_spt_switchover_infinity_plist,
       ip_pim_spt_switchover_infinity_plist_cmd,
       "ip pim spt-switchover infinity-and-beyond prefix-list WORD",
       IP_STR
       PIM_STR
       "SPT-Switchover\n"
       "Never switch to SPT Tree\n"
       "Prefix-List to control which groups to switch\n"
       "Prefix-List name\n")
{
  return pim_cmd_spt_switchover (PIM_SPT_INFINITY, argv[5]->arg);
}

DEFUN (no_ip_pim_spt_switchover_infinity,
       no_ip_pim_spt_switchover_infinity_cmd,
       "no ip pim spt-switchover infinity-and-beyond",
       NO_STR
       IP_STR
       PIM_STR
       "SPT_Switchover\n"
       "Never switch to SPT Tree\n")
{
  return pim_cmd_spt_switchover (PIM_SPT_IMMEDIATE, NULL);
}

DEFUN (no_ip_pim_spt_switchover_infinity_plist,
       no_ip_pim_spt_switchover_infinity_plist_cmd,
       "no ip pim spt-switchover infinity-and-beyond prefix-list WORD",
       NO_STR
       IP_STR
       PIM_STR
       "SPT_Switchover\n"
       "Never switch to SPT Tree\n"
       "Prefix-List to control which groups to switch\n"
       "Prefix-List name\n")
{
  return pim_cmd_spt_switchover (PIM_SPT_IMMEDIATE, NULL);
}

DEFUN (ip_pim_joinprune_time,
       ip_pim_joinprune_time_cmd,
       "ip pim join-prune-interval (60-600)",
       IP_STR
       "pim multicast routing\n"
       "Join Prune Send Interval\n"
       "Seconds\n")
{
  qpim_t_periodic = atoi(argv[3]->arg);
  return CMD_SUCCESS;
}

DEFUN (no_ip_pim_joinprune_time,
       no_ip_pim_joinprune_time_cmd,
       "no ip pim join-prune-interval (60-600)",
       NO_STR
       IP_STR
       "pim multicast routing\n"
       "Join Prune Send Interval\n"
       "Seconds\n")
{
  qpim_t_periodic = PIM_DEFAULT_T_PERIODIC;
  return CMD_SUCCESS;
}

DEFUN (ip_pim_register_suppress,
       ip_pim_register_suppress_cmd,
       "ip pim register-suppress-time (5-60000)",
       IP_STR
       "pim multicast routing\n"
       "Register Suppress Timer\n"
       "Seconds\n")
{
  qpim_register_suppress_time = atoi (argv[3]->arg);
  return CMD_SUCCESS;
}

DEFUN (no_ip_pim_register_suppress,
       no_ip_pim_register_suppress_cmd,
       "no ip pim register-suppress-time (5-60000)",
       NO_STR
       IP_STR
       "pim multicast routing\n"
       "Register Suppress Timer\n"
       "Seconds\n")
{
  qpim_register_suppress_time = PIM_REGISTER_SUPPRESSION_TIME_DEFAULT;
  return CMD_SUCCESS;
}

DEFUN (ip_pim_keep_alive,
       ip_pim_keep_alive_cmd,
       "ip pim keep-alive-timer (31-60000)",
       IP_STR
       "pim multicast routing\n"
       "Keep alive Timer\n"
       "Seconds\n")
{
  qpim_keep_alive_time = atoi (argv[3]->arg);
  return CMD_SUCCESS;
}

DEFUN (no_ip_pim_keep_alive,
       no_ip_pim_keep_alive_cmd,
       "no ip pim keep-alive-timer (31-60000)",
       NO_STR
       IP_STR
       "pim multicast routing\n"
       "Keep alive Timer\n"
       "Seconds\n")
{
  qpim_keep_alive_time = PIM_KEEPALIVE_PERIOD;
  return CMD_SUCCESS;
}

DEFUN (ip_pim_packets,
       ip_pim_packets_cmd,
       "ip pim packets (1-100)",
       IP_STR
       "pim multicast routing\n"
       "packets to process at one time per fd\n"
       "Number of packets\n")
{
  qpim_packet_process = atoi (argv[3]->arg);
  return CMD_SUCCESS;
}

DEFUN (no_ip_pim_packets,
       no_ip_pim_packets_cmd,
       "no ip pim packets (1-100)",
       NO_STR
       IP_STR
       "pim multicast routing\n"
       "packets to process at one time per fd\n"
       "Number of packets\n")
{
  qpim_packet_process = PIM_DEFAULT_PACKET_PROCESS;
  return CMD_SUCCESS;
}

DEFUN (ip_pim_v6_secondary,
       ip_pim_v6_secondary_cmd,
       "ip pim send-v6-secondary",
       IP_STR
       "pim multicast routing\n"
       "Send v6 secondary addresses\n")
{
  pimg->send_v6_secondary = 1;

  return CMD_SUCCESS;
}

DEFUN (no_ip_pim_v6_secondary,
       no_ip_pim_v6_secondary_cmd,
       "no ip pim send-v6-secondary",
       NO_STR
       IP_STR
       "pim multicast routing\n"
       "Send v6 secondary addresses\n")
{
  pimg->send_v6_secondary = 0;

  return CMD_SUCCESS;
}

DEFUN (ip_pim_rp,
       ip_pim_rp_cmd,
       "ip pim rp A.B.C.D [A.B.C.D/M]",
       IP_STR
       "pim multicast routing\n"
       "Rendevous Point\n"
       "ip address of RP\n"
       "Group Address range to cover\n")
{
  int idx_ipv4 = 3;

  if (argc == (idx_ipv4 + 1))
    return pim_rp_cmd_worker (vty, argv[idx_ipv4]->arg, NULL, NULL);
  else
    return pim_rp_cmd_worker (vty, argv[idx_ipv4]->arg, argv[idx_ipv4 + 1]->arg, NULL);

}

DEFUN (ip_pim_rp_prefix_list,
       ip_pim_rp_prefix_list_cmd,
       "ip pim rp A.B.C.D prefix-list WORD",
       IP_STR
       "pim multicast routing\n"
       "Rendevous Point\n"
       "ip address of RP\n"
       "group prefix-list filter\n"
       "Name of a prefix-list\n")
{
  return pim_rp_cmd_worker (vty, argv[3]->arg, NULL, argv[5]->arg);
}

static int
pim_no_rp_cmd_worker (struct vty *vty, const char *rp, const char *group,
                      const char *plist)
{
  int result = pim_rp_del (rp, group, plist);

  if (result == PIM_GROUP_BAD_ADDRESS)
    {
      vty_out (vty, "%% Bad group address specified: %s%s", group, VTY_NEWLINE);
      return CMD_WARNING;
    }

  if (result == PIM_RP_BAD_ADDRESS)
    {
      vty_out (vty, "%% Bad RP address specified: %s%s", rp, VTY_NEWLINE);
      return CMD_WARNING;
    }

  if (result == PIM_RP_NOT_FOUND)
    {
      vty_out (vty, "%% Unable to find specified RP%s", VTY_NEWLINE);
      return CMD_WARNING;
    }

  return CMD_SUCCESS;
}

DEFUN (no_ip_pim_rp,
       no_ip_pim_rp_cmd,
       "no ip pim rp A.B.C.D [A.B.C.D/M]",
       NO_STR
       IP_STR
       "pim multicast routing\n"
       "Rendevous Point\n"
       "ip address of RP\n"
       "Group Address range to cover\n")
{
  int idx_ipv4 = 4, idx_group = 0;

<<<<<<< HEAD
  if (argv_find (argv, argc, "A.B.C.D/M", &idx_group))
    return pim_no_rp_cmd_worker (vty, argv[idx_ipv4]->arg, argv[idx_group]->arg, NULL);
  else
=======
  if (argc == (idx_ipv4 + 1))
>>>>>>> 826fe613
    return pim_no_rp_cmd_worker (vty, argv[idx_ipv4]->arg, NULL, NULL);
  else
    return pim_no_rp_cmd_worker (vty, argv[idx_ipv4]->arg, argv[idx_ipv4 + 1]->arg, NULL);
}

DEFUN (no_ip_pim_rp_prefix_list,
       no_ip_pim_rp_prefix_list_cmd,
       "no ip pim rp A.B.C.D prefix-list WORD",
       NO_STR
       IP_STR
       "pim multicast routing\n"
       "Rendevous Point\n"
       "ip address of RP\n"
       "group prefix-list filter\n"
       "Name of a prefix-list\n")
{
  return pim_no_rp_cmd_worker (vty, argv[4]->arg, NULL, argv[6]->arg);
}

static int
pim_ssm_cmd_worker (struct vty *vty, const char *plist)
{
  int result = pim_ssm_range_set (VRF_DEFAULT, plist);

  if (result == PIM_SSM_ERR_NONE)
    return CMD_SUCCESS;

  switch (result)
    {
    case PIM_SSM_ERR_NO_VRF:
      vty_out (vty, "%% VRF doesn't exist%s", VTY_NEWLINE);
      break;
    case PIM_SSM_ERR_DUP:
      vty_out (vty, "%% duplicate config%s", VTY_NEWLINE);
      break;
    default:
      vty_out (vty, "%% ssm range config failed%s", VTY_NEWLINE);
    }

  return CMD_WARNING;
}

DEFUN (ip_pim_ssm_prefix_list,
       ip_pim_ssm_prefix_list_cmd,
       "ip pim ssm prefix-list WORD",
       IP_STR
       "pim multicast routing\n"
       "Source Specific Multicast\n"
       "group range prefix-list filter\n"
       "Name of a prefix-list\n")
{
  return pim_ssm_cmd_worker (vty, argv[0]->arg);
}

DEFUN (no_ip_pim_ssm_prefix_list,
       no_ip_pim_ssm_prefix_list_cmd,
       "no ip pim ssm prefix-list",
       NO_STR
       IP_STR
       "pim multicast routing\n"
       "Source Specific Multicast\n"
       "group range prefix-list filter\n")
{
  return pim_ssm_cmd_worker (vty, NULL);
}

DEFUN (no_ip_pim_ssm_prefix_list_name,
       no_ip_pim_ssm_prefix_list_name_cmd,
       "no ip pim ssm prefix-list WORD",
       NO_STR
       IP_STR
       "pim multicast routing\n"
       "Source Specific Multicast\n"
       "group range prefix-list filter\n"
       "Name of a prefix-list\n")
{
  struct pim_ssm *ssm = pimg->ssm_info;

  if (ssm->plist_name && !strcmp(ssm->plist_name, argv[0]->arg))
    return pim_ssm_cmd_worker (vty, NULL);

  vty_out (vty, "%% pim ssm prefix-list %s doesn't exist%s",
           argv[0]->arg, VTY_NEWLINE);

  return CMD_WARNING;
}

static void
ip_pim_ssm_show_group_range(struct vty *vty, u_char uj)
{
  struct pim_ssm *ssm = pimg->ssm_info;
  const char *range_str = ssm->plist_name?ssm->plist_name:PIM_SSM_STANDARD_RANGE;

  if (uj)
    {
      json_object *json;
      json = json_object_new_object();
      json_object_string_add(json, "ssmGroups", range_str);
      vty_out (vty, "%s%s", json_object_to_json_string_ext(json, JSON_C_TO_STRING_PRETTY), VTY_NEWLINE);
      json_object_free(json);
    }
  else
    vty_out(vty, "SSM group range : %s%s", range_str, VTY_NEWLINE);
}

DEFUN (show_ip_pim_ssm_range,
       show_ip_pim_ssm_range_cmd,
       "show ip pim group-type [json]",
       SHOW_STR
       IP_STR
       PIM_STR
       "PIM group type\n"
       "JavaScript Object Notation\n")
{
  u_char uj = use_json(argc, argv);
  ip_pim_ssm_show_group_range(vty, uj);

  return CMD_SUCCESS;
}

static void
ip_pim_ssm_show_group_type(struct vty *vty, u_char uj, const char *group)
{
  struct in_addr group_addr;
  const char *type_str;
  int result;

  result = inet_pton(AF_INET, group, &group_addr);
  if (result <= 0)
    type_str = "invalid";
  else
    {
      if (pim_is_group_224_4 (group_addr))
        type_str = pim_is_grp_ssm (group_addr)?"SSM":"ASM";
      else
        type_str = "not-multicast";
    }

  if (uj)
    {
      json_object *json;
      json = json_object_new_object();
      json_object_string_add(json, "groupType", type_str);
      vty_out (vty, "%s%s", json_object_to_json_string_ext(json, JSON_C_TO_STRING_PRETTY), VTY_NEWLINE);
      json_object_free(json);
    }
  else
    vty_out(vty, "Group type : %s%s", type_str, VTY_NEWLINE);
}

DEFUN (show_ip_pim_group_type,
       show_ip_pim_group_type_cmd,
       "show ip pim group-type A.B.C.D [json]",
       SHOW_STR
       IP_STR
       PIM_STR
       "multicast group type\n"
       "group address\n"
       "JavaScript Object Notation\n")
{
  u_char uj = use_json(argc, argv);
  ip_pim_ssm_show_group_type(vty, uj, argv[0]->arg);

  return CMD_SUCCESS;
}

DEFUN_HIDDEN (ip_multicast_routing,
              ip_multicast_routing_cmd,
              "ip multicast-routing",
              IP_STR
              "Enable IP multicast forwarding\n")
{
  return CMD_SUCCESS;
}

DEFUN_HIDDEN (no_ip_multicast_routing,
              no_ip_multicast_routing_cmd,
              "no ip multicast-routing",
              NO_STR
              IP_STR
              "Global IP configuration subcommands\n"
              "Enable IP multicast forwarding\n")
{
  vty_out (vty, "Command is Disabled and will be removed in a future version%s",  VTY_NEWLINE);
  return CMD_SUCCESS;
}

DEFUN (ip_ssmpingd,
       ip_ssmpingd_cmd,
       "ip ssmpingd [A.B.C.D]",
       IP_STR
       CONF_SSMPINGD_STR
       "Source address\n")
{
  int idx_ipv4 = 2;
  int result;
  struct in_addr source_addr;
  const char *source_str = (argc == idx_ipv4) ? argv[idx_ipv4]->arg : "0.0.0.0";

  result = inet_pton(AF_INET, source_str, &source_addr);
  if (result <= 0) {
    vty_out(vty, "%% Bad source address %s: errno=%d: %s%s",
	    source_str, errno, safe_strerror(errno), VTY_NEWLINE);
    return CMD_WARNING;
  }

  result = pim_ssmpingd_start(source_addr);
  if (result) {
    vty_out(vty, "%% Failure starting ssmpingd for source %s: %d%s",
	    source_str, result, VTY_NEWLINE);
    return CMD_WARNING;
  }

  return CMD_SUCCESS;
}

DEFUN (no_ip_ssmpingd,
       no_ip_ssmpingd_cmd,
       "no ip ssmpingd [A.B.C.D]",
       NO_STR
       IP_STR
       CONF_SSMPINGD_STR
       "Source address\n")
{
  int idx_ipv4 = 3;
  int result;
  struct in_addr source_addr;
  const char *source_str = (argc == idx_ipv4) ? argv[idx_ipv4]->arg : "0.0.0.0";

  result = inet_pton(AF_INET, source_str, &source_addr);
  if (result <= 0) {
    vty_out(vty, "%% Bad source address %s: errno=%d: %s%s",
	    source_str, errno, safe_strerror(errno), VTY_NEWLINE);
    return CMD_WARNING;
  }

  result = pim_ssmpingd_stop(source_addr);
  if (result) {
    vty_out(vty, "%% Failure stopping ssmpingd for source %s: %d%s",
	    source_str, result, VTY_NEWLINE);
    return CMD_WARNING;
  }

  return CMD_SUCCESS;
}

DEFUN (ip_pim_ecmp,
       ip_pim_ecmp_cmd,
       "ip pim ecmp",
       IP_STR
       "pim multicast routing\n"
       "Enable PIM ECMP \n")
{
  qpim_ecmp_enable = 1;

  return CMD_SUCCESS;
}

DEFUN (no_ip_pim_ecmp,
       no_ip_pim_ecmp_cmd,
       "no ip pim ecmp",
       NO_STR
       IP_STR
       "pim multicast routing\n"
       "Disable PIM ECMP \n")
{
  qpim_ecmp_enable = 0;

  return CMD_SUCCESS;
}

DEFUN (ip_pim_ecmp_rebalance,
       ip_pim_ecmp_rebalance_cmd,
       "ip pim ecmp rebalance",
       IP_STR
       "pim multicast routing\n"
       "Enable PIM ECMP \n"
       "Enable PIM ECMP Rebalance\n")
{
  qpim_ecmp_rebalance_enable = 1;

  return CMD_SUCCESS;
}

DEFUN (no_ip_pim_ecmp_rebalance,
       no_ip_pim_ecmp_rebalance_cmd,
       "no ip pim ecmp rebalance",
       NO_STR
       IP_STR
       "pim multicast routing\n"
       "Disable PIM ECMP \n"
       "Disable PIM ECMP Rebalance\n")
{
  qpim_ecmp_rebalance_enable = 0;

  return CMD_SUCCESS;
}

static int
pim_cmd_igmp_start (struct vty *vty, struct interface *ifp)
{
  struct pim_interface *pim_ifp;
  uint8_t need_startup = 0;

  pim_ifp = ifp->info;

  if (!pim_ifp)
    {
      pim_ifp = pim_if_new(ifp, 1 /* igmp=true */, 0 /* pim=false */);
      if (!pim_ifp)
        {
          vty_out(vty, "Could not enable IGMP on interface %s%s",
	      ifp->name, VTY_NEWLINE);
          return CMD_WARNING;
        }
      need_startup = 1;
    }
  else
    {
      if (!PIM_IF_TEST_IGMP(pim_ifp->options))
        {
          PIM_IF_DO_IGMP(pim_ifp->options);
          need_startup = 1;
        }
    }

  /* 'ip igmp' executed multiple times, with need_startup
    avoid multiple if add all and membership refresh */
  if (need_startup)
    {
      pim_if_addr_add_all(ifp);
      pim_if_membership_refresh(ifp);
    }

  return CMD_SUCCESS;
}

DEFUN (interface_ip_igmp,
       interface_ip_igmp_cmd,
       "ip igmp",
       IP_STR
       IFACE_IGMP_STR)
{
  VTY_DECLVAR_CONTEXT(interface, ifp);

  return pim_cmd_igmp_start(vty, ifp);
}

DEFUN (interface_no_ip_igmp,
       interface_no_ip_igmp_cmd,
       "no ip igmp",
       NO_STR
       IP_STR
       IFACE_IGMP_STR)
{
  VTY_DECLVAR_CONTEXT(interface, ifp);
  struct pim_interface *pim_ifp;

  pim_ifp = ifp->info;
  if (!pim_ifp)
    return CMD_SUCCESS;

  PIM_IF_DONT_IGMP(pim_ifp->options);

  pim_if_membership_clear(ifp);

  pim_if_addr_del_all_igmp(ifp);

  if (!PIM_IF_TEST_PIM(pim_ifp->options)) {
    pim_if_delete(ifp);
  }

  return CMD_SUCCESS;
}

DEFUN (interface_ip_igmp_join,
       interface_ip_igmp_join_cmd,
       "ip igmp join A.B.C.D A.B.C.D",
       IP_STR
       IFACE_IGMP_STR
       "IGMP join multicast group\n"
       "Multicast group address\n"
       "Source address\n")
{
  VTY_DECLVAR_CONTEXT(interface, ifp);
  int idx_ipv4 = 3;
  int idx_ipv4_2 = 4;
  const char *group_str;
  const char *source_str;
  struct in_addr group_addr;
  struct in_addr source_addr;
  int result;

  /* Group address */
  group_str = argv[idx_ipv4]->arg;
  result = inet_pton(AF_INET, group_str, &group_addr);
  if (result <= 0) {
    vty_out(vty, "Bad group address %s: errno=%d: %s%s",
	    group_str, errno, safe_strerror(errno), VTY_NEWLINE);
    return CMD_WARNING;
  }

  /* Source address */
  source_str = argv[idx_ipv4_2]->arg;
  result = inet_pton(AF_INET, source_str, &source_addr);
  if (result <= 0) {
    vty_out(vty, "Bad source address %s: errno=%d: %s%s",
	    source_str, errno, safe_strerror(errno), VTY_NEWLINE);
    return CMD_WARNING;
  }

  result = pim_if_igmp_join_add(ifp, group_addr, source_addr);
  if (result) {
    vty_out(vty, "%% Failure joining IGMP group %s source %s on interface %s: %d%s",
	    group_str, source_str, ifp->name, result, VTY_NEWLINE);
    return CMD_WARNING;
  }

  return CMD_SUCCESS;
}

DEFUN (interface_no_ip_igmp_join,
       interface_no_ip_igmp_join_cmd,
       "no ip igmp join A.B.C.D A.B.C.D",
       NO_STR
       IP_STR
       IFACE_IGMP_STR
       "IGMP join multicast group\n"
       "Multicast group address\n"
       "Source address\n")
{
  VTY_DECLVAR_CONTEXT(interface, ifp);
  int idx_ipv4 = 4;
  int idx_ipv4_2 = 5;
  const char *group_str;
  const char *source_str;
  struct in_addr group_addr;
  struct in_addr source_addr;
  int result;

  /* Group address */
  group_str = argv[idx_ipv4]->arg;
  result = inet_pton(AF_INET, group_str, &group_addr);
  if (result <= 0) {
    vty_out(vty, "Bad group address %s: errno=%d: %s%s",
	    group_str, errno, safe_strerror(errno), VTY_NEWLINE);
    return CMD_WARNING;
  }

  /* Source address */
  source_str = argv[idx_ipv4_2]->arg;
  result = inet_pton(AF_INET, source_str, &source_addr);
  if (result <= 0) {
    vty_out(vty, "Bad source address %s: errno=%d: %s%s",
	    source_str, errno, safe_strerror(errno), VTY_NEWLINE);
    return CMD_WARNING;
  }

  result = pim_if_igmp_join_del(ifp, group_addr, source_addr);
  if (result) {
    vty_out(vty, "%% Failure leaving IGMP group %s source %s on interface %s: %d%s",
	    group_str, source_str, ifp->name, result, VTY_NEWLINE);
    return CMD_WARNING;
  }

  return CMD_SUCCESS;
}

/*
  CLI reconfiguration affects the interface level (struct pim_interface).
  This function propagates the reconfiguration to every active socket
  for that interface.
 */
static void igmp_sock_query_interval_reconfig(struct igmp_sock *igmp)
{
  struct interface *ifp;
  struct pim_interface *pim_ifp;

  zassert(igmp);

  /* other querier present? */

  if (igmp->t_other_querier_timer)
    return;

  /* this is the querier */

  zassert(igmp->interface);
  zassert(igmp->interface->info);

  ifp = igmp->interface;
  pim_ifp = ifp->info;

  if (PIM_DEBUG_IGMP_TRACE) {
    char ifaddr_str[INET_ADDRSTRLEN];
    pim_inet4_dump("<ifaddr?>", igmp->ifaddr, ifaddr_str, sizeof(ifaddr_str));
    zlog_debug("%s: Querier %s on %s reconfig query_interval=%d",
	       __PRETTY_FUNCTION__,
	       ifaddr_str,
	       ifp->name,
	       pim_ifp->igmp_default_query_interval);
  }

  /*
    igmp_startup_mode_on() will reset QQI:

    igmp->querier_query_interval = pim_ifp->igmp_default_query_interval;
  */
  igmp_startup_mode_on(igmp);
}

static void igmp_sock_query_reschedule(struct igmp_sock *igmp)
{
  if (igmp->t_igmp_query_timer) {
    /* other querier present */
    zassert(igmp->t_igmp_query_timer);
    zassert(!igmp->t_other_querier_timer);

    pim_igmp_general_query_off(igmp);
    pim_igmp_general_query_on(igmp);

    zassert(igmp->t_igmp_query_timer);
    zassert(!igmp->t_other_querier_timer);
  }
  else {
    /* this is the querier */

    zassert(!igmp->t_igmp_query_timer);
    zassert(igmp->t_other_querier_timer);

    pim_igmp_other_querier_timer_off(igmp);
    pim_igmp_other_querier_timer_on(igmp);

    zassert(!igmp->t_igmp_query_timer);
    zassert(igmp->t_other_querier_timer);
  }
}

static void change_query_interval(struct pim_interface *pim_ifp,
				  int query_interval)
{
  struct listnode  *sock_node;
  struct igmp_sock *igmp;

  pim_ifp->igmp_default_query_interval = query_interval;

  for (ALL_LIST_ELEMENTS_RO(pim_ifp->igmp_socket_list, sock_node, igmp)) {
    igmp_sock_query_interval_reconfig(igmp);
    igmp_sock_query_reschedule(igmp);
  }
}

static void change_query_max_response_time(struct pim_interface *pim_ifp,
					   int query_max_response_time_dsec)
{
  struct listnode  *sock_node;
  struct igmp_sock *igmp;

  pim_ifp->igmp_query_max_response_time_dsec = query_max_response_time_dsec;

  /*
    Below we modify socket/group/source timers in order to quickly
    reflect the change. Otherwise, those timers would eventually catch
    up.
   */

  /* scan all sockets */
  for (ALL_LIST_ELEMENTS_RO(pim_ifp->igmp_socket_list, sock_node, igmp)) {
    struct listnode   *grp_node;
    struct igmp_group *grp;

    /* reschedule socket general query */
    igmp_sock_query_reschedule(igmp);

    /* scan socket groups */
    for (ALL_LIST_ELEMENTS_RO(igmp->igmp_group_list, grp_node, grp)) {
      struct listnode    *src_node;
      struct igmp_source *src;

      /* reset group timers for groups in EXCLUDE mode */
      if (grp->group_filtermode_isexcl) {
	igmp_group_reset_gmi(grp);
      }

      /* scan group sources */
      for (ALL_LIST_ELEMENTS_RO(grp->group_source_list, src_node, src)) {

	/* reset source timers for sources with running timers */
	if (src->t_source_timer) {
	  igmp_source_reset_gmi(igmp, grp, src);
	}
      }
    }
  }
}

#define IGMP_QUERY_INTERVAL_MIN (1)
#define IGMP_QUERY_INTERVAL_MAX (1800)

DEFUN (interface_ip_igmp_query_interval,
       interface_ip_igmp_query_interval_cmd,
       "ip igmp query-interval (1-1800)",
       IP_STR
       IFACE_IGMP_STR
       IFACE_IGMP_QUERY_INTERVAL_STR
       "Query interval in seconds\n")
{
  VTY_DECLVAR_CONTEXT(interface, ifp);
  struct pim_interface *pim_ifp;
  int query_interval;
  int query_interval_dsec;
  int ret;

  pim_ifp = ifp->info;

  if (!pim_ifp) {
    ret = pim_cmd_igmp_start(vty, ifp);
    if (ret != CMD_SUCCESS)
      return ret;
    pim_ifp = ifp->info;
  }

  query_interval = atoi(argv[3]->arg);
  query_interval_dsec = 10 * query_interval;

  /*
    It seems we don't need to check bounds since command.c does it
    already, but we verify them anyway for extra safety.
  */
  if (query_interval < IGMP_QUERY_INTERVAL_MIN) {
    vty_out(vty, "General query interval %d lower than minimum %d%s",
	    query_interval,
	    IGMP_QUERY_INTERVAL_MIN,
	    VTY_NEWLINE);
    return CMD_WARNING;
  }
  if (query_interval > IGMP_QUERY_INTERVAL_MAX) {
    vty_out(vty, "General query interval %d higher than maximum %d%s",
	    query_interval,
	    IGMP_QUERY_INTERVAL_MAX,
	    VTY_NEWLINE);
    return CMD_WARNING;
  }

  if (query_interval_dsec <= pim_ifp->igmp_query_max_response_time_dsec) {
    vty_out(vty,
	    "Can't set general query interval %d dsec <= query max response time %d dsec.%s",
	    query_interval_dsec, pim_ifp->igmp_query_max_response_time_dsec,
	    VTY_NEWLINE);
    return CMD_WARNING;
  }

  change_query_interval(pim_ifp, query_interval);

  return CMD_SUCCESS;
}

DEFUN (interface_no_ip_igmp_query_interval,
       interface_no_ip_igmp_query_interval_cmd,
       "no ip igmp query-interval",
       NO_STR
       IP_STR
       IFACE_IGMP_STR
       IFACE_IGMP_QUERY_INTERVAL_STR)
{
  VTY_DECLVAR_CONTEXT(interface, ifp);
  struct pim_interface *pim_ifp;
  int default_query_interval_dsec;

  pim_ifp = ifp->info;

  if (!pim_ifp)
    return CMD_SUCCESS;

  default_query_interval_dsec = IGMP_GENERAL_QUERY_INTERVAL * 10;

  if (default_query_interval_dsec <= pim_ifp->igmp_query_max_response_time_dsec) {
    vty_out(vty,
	    "Can't set default general query interval %d dsec <= query max response time %d dsec.%s",
	    default_query_interval_dsec, pim_ifp->igmp_query_max_response_time_dsec,
	    VTY_NEWLINE);
    return CMD_WARNING;
  }

  change_query_interval(pim_ifp, IGMP_GENERAL_QUERY_INTERVAL);

  return CMD_SUCCESS;
}

DEFUN (interface_ip_igmp_version,
       interface_ip_igmp_version_cmd,
       "ip igmp version (2-3)",
       IP_STR
       IFACE_IGMP_STR
       "IGMP version\n"
       "IGMP version number\n")
{
  VTY_DECLVAR_CONTEXT(interface,ifp);
  struct pim_interface *pim_ifp = NULL;
  int igmp_version, old_version = 0;
  int ret;

  pim_ifp = ifp->info;

  if (!pim_ifp)
    {
      ret = pim_cmd_igmp_start(vty, ifp);
      if (ret != CMD_SUCCESS)
        return ret;
      pim_ifp = ifp->info;
    }

  igmp_version = atoi(argv[3]->arg);
  old_version = pim_ifp->igmp_version;
  pim_ifp->igmp_version = igmp_version;

  //Check if IGMP is Enabled otherwise, enable on interface
  if (!PIM_IF_TEST_IGMP (pim_ifp->options))
    {
      PIM_IF_DO_IGMP(pim_ifp->options);
      pim_if_addr_add_all(ifp);
      pim_if_membership_refresh(ifp);
      old_version = igmp_version;   //avoid refreshing membership again.
    }
  /* Current and new version is different refresh existing
     membership. Going from 3 -> 2 or 2 -> 3. */
  if (old_version != igmp_version)
    pim_if_membership_refresh(ifp);

  return CMD_SUCCESS;
}

DEFUN (interface_no_ip_igmp_version,
       interface_no_ip_igmp_version_cmd,
       "no ip igmp version (2-3)",
       NO_STR
       IP_STR
       IFACE_IGMP_STR
       "IGMP version\n"
       "IGMP version number\n")
{
  VTY_DECLVAR_CONTEXT(interface, ifp);
  struct pim_interface *pim_ifp;

  pim_ifp = ifp->info;

  if (!pim_ifp)
    return CMD_SUCCESS;

  pim_ifp->igmp_version = IGMP_DEFAULT_VERSION;

  return CMD_SUCCESS;
}

#define IGMP_QUERY_MAX_RESPONSE_TIME_MIN_DSEC (10)
#define IGMP_QUERY_MAX_RESPONSE_TIME_MAX_DSEC (250)

DEFUN (interface_ip_igmp_query_max_response_time,
       interface_ip_igmp_query_max_response_time_cmd,
       "ip igmp query-max-response-time (10-250)",
       IP_STR
       IFACE_IGMP_STR
       IFACE_IGMP_QUERY_MAX_RESPONSE_TIME_STR
       "Query response value in deci-seconds\n")
{
  VTY_DECLVAR_CONTEXT(interface, ifp);
  struct pim_interface *pim_ifp;
  int query_max_response_time;
  int ret;

  pim_ifp = ifp->info;

  if (!pim_ifp) {
    ret = pim_cmd_igmp_start(vty, ifp);
    if (ret != CMD_SUCCESS)
      return ret;
    pim_ifp = ifp->info;
  }

  query_max_response_time = atoi(argv[3]->arg);

  if (query_max_response_time >= pim_ifp->igmp_default_query_interval * 10) {
    vty_out(vty,
	    "Can't set query max response time %d sec >= general query interval %d sec%s",
	    query_max_response_time, pim_ifp->igmp_default_query_interval,
	    VTY_NEWLINE);
    return CMD_WARNING;
  }

  change_query_max_response_time(pim_ifp, query_max_response_time);

  return CMD_SUCCESS;
}

DEFUN (interface_no_ip_igmp_query_max_response_time,
       interface_no_ip_igmp_query_max_response_time_cmd,
       "no ip igmp query-max-response-time (10-250)",
       NO_STR
       IP_STR
       IFACE_IGMP_STR
       IFACE_IGMP_QUERY_MAX_RESPONSE_TIME_STR
       "Time for response in deci-seconds\n")
{
  VTY_DECLVAR_CONTEXT(interface, ifp);
  struct pim_interface *pim_ifp;

  pim_ifp = ifp->info;

  if (!pim_ifp)
    return CMD_SUCCESS;

  change_query_max_response_time(pim_ifp, IGMP_QUERY_MAX_RESPONSE_TIME_DSEC);

  return CMD_SUCCESS;
}

#define IGMP_QUERY_MAX_RESPONSE_TIME_MIN_DSEC (10)
#define IGMP_QUERY_MAX_RESPONSE_TIME_MAX_DSEC (250)

DEFUN_HIDDEN (interface_ip_igmp_query_max_response_time_dsec,
	      interface_ip_igmp_query_max_response_time_dsec_cmd,
	      "ip igmp query-max-response-time-dsec (10-250)",
	      IP_STR
	      IFACE_IGMP_STR
	      IFACE_IGMP_QUERY_MAX_RESPONSE_TIME_DSEC_STR
	      "Query response value in deciseconds\n")
{
  VTY_DECLVAR_CONTEXT(interface, ifp);
  struct pim_interface *pim_ifp;
  int query_max_response_time_dsec;
  int default_query_interval_dsec;
  int ret;

  pim_ifp = ifp->info;

  if (!pim_ifp) {
    ret = pim_cmd_igmp_start(vty, ifp);
    if (ret != CMD_SUCCESS)
      return ret;
    pim_ifp = ifp->info;
  }

  query_max_response_time_dsec = atoi(argv[4]->arg);

  default_query_interval_dsec = 10 * pim_ifp->igmp_default_query_interval;

  if (query_max_response_time_dsec >= default_query_interval_dsec) {
    vty_out(vty,
	    "Can't set query max response time %d dsec >= general query interval %d dsec%s",
	    query_max_response_time_dsec, default_query_interval_dsec,
	    VTY_NEWLINE);
    return CMD_WARNING;
  }

  change_query_max_response_time(pim_ifp, query_max_response_time_dsec);

  return CMD_SUCCESS;
}

DEFUN_HIDDEN (interface_no_ip_igmp_query_max_response_time_dsec,
	      interface_no_ip_igmp_query_max_response_time_dsec_cmd,
	      "no ip igmp query-max-response-time-dsec",
	      NO_STR
	      IP_STR
	      IFACE_IGMP_STR
	      IFACE_IGMP_QUERY_MAX_RESPONSE_TIME_DSEC_STR)
{
  VTY_DECLVAR_CONTEXT(interface, ifp);
  struct pim_interface *pim_ifp;

  pim_ifp = ifp->info;

  if (!pim_ifp)
    return CMD_SUCCESS;

  change_query_max_response_time(pim_ifp, IGMP_QUERY_MAX_RESPONSE_TIME_DSEC);

  return CMD_SUCCESS;
}

DEFUN (interface_ip_pim_drprio,
       interface_ip_pim_drprio_cmd,
       "ip pim drpriority (1-4294967295)",
       IP_STR
       PIM_STR
       "Set the Designated Router Election Priority\n"
       "Value of the new DR Priority\n")
{
  VTY_DECLVAR_CONTEXT(interface, ifp);
  int idx_number = 3;
  struct pim_interface *pim_ifp;
  uint32_t old_dr_prio;

  pim_ifp = ifp->info;

  if (!pim_ifp) {
    vty_out(vty, "Please enable PIM on interface, first%s", VTY_NEWLINE);
    return CMD_WARNING;
  }

  old_dr_prio = pim_ifp->pim_dr_priority;

  pim_ifp->pim_dr_priority = strtol(argv[idx_number]->arg, NULL, 10);

  if (old_dr_prio != pim_ifp->pim_dr_priority) {
    if (pim_if_dr_election(ifp))
      pim_hello_restart_now(ifp);
  }

  return CMD_SUCCESS;
}

DEFUN (interface_no_ip_pim_drprio,
       interface_no_ip_pim_drprio_cmd,
       "no ip pim drpriority [(1-4294967295)]",
       NO_STR
       IP_STR
       PIM_STR
       "Revert the Designated Router Priority to default\n"
       "Old Value of the Priority\n")
{
  VTY_DECLVAR_CONTEXT(interface, ifp);
  struct pim_interface *pim_ifp;

  pim_ifp = ifp->info;

  if (!pim_ifp) {
    vty_out(vty, "Pim not enabled on this interface%s", VTY_NEWLINE);
    return CMD_WARNING;
  }

  if (pim_ifp->pim_dr_priority != PIM_DEFAULT_DR_PRIORITY) {
    pim_ifp->pim_dr_priority = PIM_DEFAULT_DR_PRIORITY;
    if (pim_if_dr_election(ifp))
      pim_hello_restart_now(ifp);
  }

  return CMD_SUCCESS;
}

static int
pim_cmd_interface_add (struct interface *ifp)
{
  struct pim_interface *pim_ifp = ifp->info;

  if (!pim_ifp) {
    pim_ifp = pim_if_new(ifp, 0 /* igmp=false */, 1 /* pim=true */);
    if (!pim_ifp) {
      return 0;
    }
  }
  else {
    PIM_IF_DO_PIM(pim_ifp->options);
  }

  pim_if_addr_add_all(ifp);
  pim_if_membership_refresh(ifp);
  return 1;
}

DEFUN_HIDDEN (interface_ip_pim_ssm,
       interface_ip_pim_ssm_cmd,
       "ip pim ssm",
       IP_STR
       PIM_STR
       IFACE_PIM_STR)
{
  VTY_DECLVAR_CONTEXT(interface, ifp);

  if (!pim_cmd_interface_add(ifp)) {
    vty_out(vty, "Could not enable PIM SM on interface%s", VTY_NEWLINE);
    return CMD_WARNING;
  }

  vty_out(vty, "WARN: Enabled PIM SM on interface; configure PIM SSM range if needed%s", VTY_NEWLINE);
  return CMD_SUCCESS;
}

DEFUN (interface_ip_pim_sm,
       interface_ip_pim_sm_cmd,
       "ip pim sm",
       IP_STR
       PIM_STR
       IFACE_PIM_SM_STR)
{
  VTY_DECLVAR_CONTEXT(interface, ifp);
  if (!pim_cmd_interface_add(ifp)) {
    vty_out(vty, "Could not enable PIM SM on interface%s", VTY_NEWLINE);
    return CMD_WARNING;
  }

  pim_if_create_pimreg();

  return CMD_SUCCESS;
}

static int
pim_cmd_interface_delete (struct interface *ifp)
{
  struct pim_interface *pim_ifp = ifp->info;

  if (!pim_ifp)
    return 1;

  PIM_IF_DONT_PIM(pim_ifp->options);

  pim_if_membership_clear(ifp);

  /*
    pim_sock_delete() removes all neighbors from
    pim_ifp->pim_neighbor_list.
   */
  pim_sock_delete(ifp, "pim unconfigured on interface");

  if (!PIM_IF_TEST_IGMP(pim_ifp->options)) {
    pim_if_addr_del_all(ifp);
    pim_if_delete(ifp);
  }

  return 1;
}

DEFUN_HIDDEN (interface_no_ip_pim_ssm,
       interface_no_ip_pim_ssm_cmd,
       "no ip pim ssm",
       NO_STR
       IP_STR
       PIM_STR
       IFACE_PIM_STR)
{
  VTY_DECLVAR_CONTEXT(interface, ifp);
  if (!pim_cmd_interface_delete(ifp)) {
    vty_out(vty, "Unable to delete interface information%s", VTY_NEWLINE);
    return CMD_WARNING;
  }

  return CMD_SUCCESS;
}

DEFUN (interface_no_ip_pim_sm,
       interface_no_ip_pim_sm_cmd,
       "no ip pim sm",
       NO_STR
       IP_STR
       PIM_STR
       IFACE_PIM_SM_STR)
{
  VTY_DECLVAR_CONTEXT(interface, ifp);
  if (!pim_cmd_interface_delete(ifp)) {
    vty_out(vty, "Unable to delete interface information%s", VTY_NEWLINE);
    return CMD_WARNING;
  }

  return CMD_SUCCESS;
}

DEFUN (interface_ip_mroute,
       interface_ip_mroute_cmd,
       "ip mroute INTERFACE A.B.C.D",
       IP_STR
       "Add multicast route\n"
       "Outgoing interface name\n"
       "Group address\n")
{
  VTY_DECLVAR_CONTEXT(interface, iif);
  int idx_interface = 2;
  int idx_ipv4 = 3;
   struct interface *oif;
   const char       *oifname;
   const char       *grp_str;
   struct in_addr    grp_addr;
   struct in_addr    src_addr;
   int               result;

   oifname = argv[idx_interface]->arg;
   oif = if_lookup_by_name(oifname, VRF_DEFAULT);
   if (!oif) {
     vty_out(vty, "No such interface name %s%s",
        oifname, VTY_NEWLINE);
     return CMD_WARNING;
   }

   grp_str = argv[idx_ipv4]->arg;
   result = inet_pton(AF_INET, grp_str, &grp_addr);
   if (result <= 0) {
     vty_out(vty, "Bad group address %s: errno=%d: %s%s",
        grp_str, errno, safe_strerror(errno), VTY_NEWLINE);
     return CMD_WARNING;
   }

   src_addr.s_addr = INADDR_ANY;

   if (pim_static_add(iif, oif, grp_addr, src_addr)) {
      vty_out(vty, "Failed to add route%s", VTY_NEWLINE);
      return CMD_WARNING;
   }

   return CMD_SUCCESS;
}

DEFUN (interface_ip_mroute_source,
       interface_ip_mroute_source_cmd,
       "ip mroute INTERFACE A.B.C.D A.B.C.D",
       IP_STR
       "Add multicast route\n"
       "Outgoing interface name\n"
       "Group address\n"
       "Source address\n")
{
  VTY_DECLVAR_CONTEXT(interface, iif);
  int idx_interface = 2;
  int idx_ipv4 = 3;
  int idx_ipv4_2 = 4;
   struct interface *oif;
   const char       *oifname;
   const char       *grp_str;
   struct in_addr    grp_addr;
   const char       *src_str;
   struct in_addr    src_addr;
   int               result;

   oifname = argv[idx_interface]->arg;
   oif = if_lookup_by_name(oifname, VRF_DEFAULT);
   if (!oif) {
     vty_out(vty, "No such interface name %s%s",
        oifname, VTY_NEWLINE);
     return CMD_WARNING;
   }

   grp_str = argv[idx_ipv4]->arg;
   result = inet_pton(AF_INET, grp_str, &grp_addr);
   if (result <= 0) {
     vty_out(vty, "Bad group address %s: errno=%d: %s%s",
        grp_str, errno, safe_strerror(errno), VTY_NEWLINE);
     return CMD_WARNING;
   }

   src_str = argv[idx_ipv4_2]->arg;
   result = inet_pton(AF_INET, src_str, &src_addr);
   if (result <= 0) {
     vty_out(vty, "Bad source address %s: errno=%d: %s%s",
        src_str, errno, safe_strerror(errno), VTY_NEWLINE);
     return CMD_WARNING;
   }

   if (pim_static_add(iif, oif, grp_addr, src_addr)) {
      vty_out(vty, "Failed to add route%s", VTY_NEWLINE);
      return CMD_WARNING;
   }

   return CMD_SUCCESS;
}

DEFUN (interface_no_ip_mroute,
       interface_no_ip_mroute_cmd,
       "no ip mroute INTERFACE A.B.C.D",
       NO_STR
       IP_STR
       "Add multicast route\n"
       "Outgoing interface name\n"
       "Group Address\n")
{
  VTY_DECLVAR_CONTEXT(interface, iif);
  int idx_interface = 3;
  int idx_ipv4 = 4;
   struct interface *oif;
   const char       *oifname;
   const char       *grp_str;
   struct in_addr    grp_addr;
   struct in_addr    src_addr;
   int               result;

   oifname = argv[idx_interface]->arg;
   oif = if_lookup_by_name(oifname, VRF_DEFAULT);
   if (!oif) {
     vty_out(vty, "No such interface name %s%s",
        oifname, VTY_NEWLINE);
     return CMD_WARNING;
   }

   grp_str = argv[idx_ipv4]->arg;
   result = inet_pton(AF_INET, grp_str, &grp_addr);
   if (result <= 0) {
     vty_out(vty, "Bad group address %s: errno=%d: %s%s",
        grp_str, errno, safe_strerror(errno), VTY_NEWLINE);
     return CMD_WARNING;
   }

   src_addr.s_addr = INADDR_ANY;

   if (pim_static_del(iif, oif, grp_addr, src_addr)) {
      vty_out(vty, "Failed to remove route%s", VTY_NEWLINE);
      return CMD_WARNING;
   }

   return CMD_SUCCESS;
}

DEFUN (interface_no_ip_mroute_source,
       interface_no_ip_mroute_source_cmd,
       "no ip mroute INTERFACE A.B.C.D A.B.C.D",
       NO_STR
       IP_STR
       "Add multicast route\n"
       "Outgoing interface name\n"
       "Group Address\n"
       "Source Address\n")
{
  VTY_DECLVAR_CONTEXT(interface, iif);
  int idx_interface = 3;
  int idx_ipv4 = 4;
  int idx_ipv4_2 = 5;
   struct interface *oif;
   const char       *oifname;
   const char       *grp_str;
   struct in_addr    grp_addr;
   const char       *src_str;
   struct in_addr    src_addr;
   int               result;

   oifname = argv[idx_interface]->arg;
   oif = if_lookup_by_name(oifname, VRF_DEFAULT);
   if (!oif) {
     vty_out(vty, "No such interface name %s%s",
        oifname, VTY_NEWLINE);
     return CMD_WARNING;
   }

   grp_str = argv[idx_ipv4]->arg;
   result = inet_pton(AF_INET, grp_str, &grp_addr);
   if (result <= 0) {
     vty_out(vty, "Bad group address %s: errno=%d: %s%s",
        grp_str, errno, safe_strerror(errno), VTY_NEWLINE);
     return CMD_WARNING;
   }

   src_str = argv[idx_ipv4_2]->arg;
   result = inet_pton(AF_INET, src_str, &src_addr);
   if (result <= 0) {
     vty_out(vty, "Bad source address %s: errno=%d: %s%s",
        src_str, errno, safe_strerror(errno), VTY_NEWLINE);
     return CMD_WARNING;
   }

   if (pim_static_del(iif, oif, grp_addr, src_addr)) {
      vty_out(vty, "Failed to remove route%s", VTY_NEWLINE);
      return CMD_WARNING;
   }

   return CMD_SUCCESS;
}

DEFUN (interface_ip_pim_hello,
       interface_ip_pim_hello_cmd,
       "ip pim hello (1-180) [(1-180)]",
       IP_STR
       PIM_STR
       IFACE_PIM_HELLO_STR
       IFACE_PIM_HELLO_TIME_STR
       IFACE_PIM_HELLO_HOLD_STR)
{
  VTY_DECLVAR_CONTEXT(interface, ifp);
  int idx_time = 3;
  int idx_hold = 4;
  struct pim_interface *pim_ifp;

  pim_ifp = ifp->info;

  if (!pim_ifp) {
    vty_out(vty, "Pim not enabled on this interface%s", VTY_NEWLINE);
    return CMD_WARNING;
  }

  pim_ifp->pim_hello_period = strtol(argv[idx_time]->arg, NULL, 10);

  if (argc == idx_hold)
    pim_ifp->pim_default_holdtime = strtol(argv[idx_hold]->arg, NULL, 10);

  return CMD_SUCCESS;
}



DEFUN (interface_no_ip_pim_hello,
       interface_no_ip_pim_hello_cmd,
       "no ip pim hello [(1-180) (1-180)]",
       NO_STR
       IP_STR
       PIM_STR
       IFACE_PIM_HELLO_STR
       IFACE_PIM_HELLO_TIME_STR
       IFACE_PIM_HELLO_HOLD_STR)
{
  VTY_DECLVAR_CONTEXT(interface, ifp);
  struct pim_interface *pim_ifp;

  pim_ifp = ifp->info;

  if (!pim_ifp) {
    vty_out(vty, "Pim not enabled on this interface%s", VTY_NEWLINE);
    return CMD_WARNING;
  }

  pim_ifp->pim_hello_period     = PIM_DEFAULT_HELLO_PERIOD;
  pim_ifp->pim_default_holdtime = -1;

  return CMD_SUCCESS;
}

DEFUN (debug_igmp,
       debug_igmp_cmd,
       "debug igmp",
       DEBUG_STR
       DEBUG_IGMP_STR)
{
  PIM_DO_DEBUG_IGMP_EVENTS;
  PIM_DO_DEBUG_IGMP_PACKETS;
  PIM_DO_DEBUG_IGMP_TRACE;
  return CMD_SUCCESS;
}

DEFUN (no_debug_igmp,
       no_debug_igmp_cmd,
       "no debug igmp",
       NO_STR
       DEBUG_STR
       DEBUG_IGMP_STR)
{
  PIM_DONT_DEBUG_IGMP_EVENTS;
  PIM_DONT_DEBUG_IGMP_PACKETS;
  PIM_DONT_DEBUG_IGMP_TRACE;
  return CMD_SUCCESS;
}


DEFUN (debug_igmp_events,
       debug_igmp_events_cmd,
       "debug igmp events",
       DEBUG_STR
       DEBUG_IGMP_STR
       DEBUG_IGMP_EVENTS_STR)
{
  PIM_DO_DEBUG_IGMP_EVENTS;
  return CMD_SUCCESS;
}

DEFUN (no_debug_igmp_events,
       no_debug_igmp_events_cmd,
       "no debug igmp events",
       NO_STR
       DEBUG_STR
       DEBUG_IGMP_STR
       DEBUG_IGMP_EVENTS_STR)
{
  PIM_DONT_DEBUG_IGMP_EVENTS;
  return CMD_SUCCESS;
}


DEFUN (debug_igmp_packets,
       debug_igmp_packets_cmd,
       "debug igmp packets",
       DEBUG_STR
       DEBUG_IGMP_STR
       DEBUG_IGMP_PACKETS_STR)
{
  PIM_DO_DEBUG_IGMP_PACKETS;
  return CMD_SUCCESS;
}

DEFUN (no_debug_igmp_packets,
       no_debug_igmp_packets_cmd,
       "no debug igmp packets",
       NO_STR
       DEBUG_STR
       DEBUG_IGMP_STR
       DEBUG_IGMP_PACKETS_STR)
{
  PIM_DONT_DEBUG_IGMP_PACKETS;
  return CMD_SUCCESS;
}


DEFUN (debug_igmp_trace,
       debug_igmp_trace_cmd,
       "debug igmp trace",
       DEBUG_STR
       DEBUG_IGMP_STR
       DEBUG_IGMP_TRACE_STR)
{
  PIM_DO_DEBUG_IGMP_TRACE;
  return CMD_SUCCESS;
}

DEFUN (no_debug_igmp_trace,
       no_debug_igmp_trace_cmd,
       "no debug igmp trace",
       NO_STR
       DEBUG_STR
       DEBUG_IGMP_STR
       DEBUG_IGMP_TRACE_STR)
{
  PIM_DONT_DEBUG_IGMP_TRACE;
  return CMD_SUCCESS;
}


DEFUN (debug_mroute,
       debug_mroute_cmd,
       "debug mroute",
       DEBUG_STR
       DEBUG_MROUTE_STR)
{
  PIM_DO_DEBUG_MROUTE;
  return CMD_SUCCESS;
}

DEFUN (debug_mroute_detail,
       debug_mroute_detail_cmd,
       "debug mroute detail",
       DEBUG_STR
       DEBUG_MROUTE_STR
       "detailed\n")
{
  PIM_DO_DEBUG_MROUTE_DETAIL;
  return CMD_SUCCESS;
}

DEFUN (no_debug_mroute,
       no_debug_mroute_cmd,
       "no debug mroute",
       NO_STR
       DEBUG_STR
       DEBUG_MROUTE_STR)
{
  PIM_DONT_DEBUG_MROUTE;
  return CMD_SUCCESS;
}

DEFUN (no_debug_mroute_detail,
       no_debug_mroute_detail_cmd,
       "no debug mroute detail",
       NO_STR
       DEBUG_STR
       DEBUG_MROUTE_STR
       "detailed\n")
{
  PIM_DONT_DEBUG_MROUTE_DETAIL;
  return CMD_SUCCESS;
}

DEFUN (debug_static,
       debug_static_cmd,
       "debug static",
       DEBUG_STR
       DEBUG_STATIC_STR)
{
  PIM_DO_DEBUG_STATIC;
  return CMD_SUCCESS;
}

DEFUN (no_debug_static,
       no_debug_static_cmd,
       "no debug static",
       NO_STR
       DEBUG_STR
       DEBUG_STATIC_STR)
{
  PIM_DONT_DEBUG_STATIC;
  return CMD_SUCCESS;
}


DEFUN (debug_pim,
       debug_pim_cmd,
       "debug pim",
       DEBUG_STR
       DEBUG_PIM_STR)
{
  PIM_DO_DEBUG_PIM_EVENTS;
  PIM_DO_DEBUG_PIM_PACKETS;
  PIM_DO_DEBUG_PIM_TRACE;
  PIM_DO_DEBUG_MSDP_EVENTS;
  PIM_DO_DEBUG_MSDP_PACKETS;
  return CMD_SUCCESS;
}

DEFUN (no_debug_pim,
       no_debug_pim_cmd,
       "no debug pim",
       NO_STR
       DEBUG_STR
       DEBUG_PIM_STR)
{
  PIM_DONT_DEBUG_PIM_EVENTS;
  PIM_DONT_DEBUG_PIM_PACKETS;
  PIM_DONT_DEBUG_PIM_TRACE;
  PIM_DONT_DEBUG_MSDP_EVENTS;
  PIM_DONT_DEBUG_MSDP_PACKETS;

  PIM_DONT_DEBUG_PIM_PACKETDUMP_SEND;
  PIM_DONT_DEBUG_PIM_PACKETDUMP_RECV;

  return CMD_SUCCESS;
}


DEFUN (debug_pim_events,
       debug_pim_events_cmd,
       "debug pim events",
       DEBUG_STR
       DEBUG_PIM_STR
       DEBUG_PIM_EVENTS_STR)
{
  PIM_DO_DEBUG_PIM_EVENTS;
  return CMD_SUCCESS;
}

DEFUN (no_debug_pim_events,
       no_debug_pim_events_cmd,
       "no debug pim events",
       NO_STR
       DEBUG_STR
       DEBUG_PIM_STR
       DEBUG_PIM_EVENTS_STR)
{
  PIM_DONT_DEBUG_PIM_EVENTS;
  return CMD_SUCCESS;
}

DEFUN (debug_pim_packets,
       debug_pim_packets_cmd,
       "debug pim packets [<hello|joins|register>]",
       DEBUG_STR
       DEBUG_PIM_STR
       DEBUG_PIM_PACKETS_STR
       DEBUG_PIM_HELLO_PACKETS_STR
       DEBUG_PIM_J_P_PACKETS_STR
       DEBUG_PIM_PIM_REG_PACKETS_STR)
{
  int idx = 0;
  if (argv_find (argv, argc, "hello", &idx))
    {
      PIM_DO_DEBUG_PIM_HELLO;
      vty_out (vty, "PIM Hello debugging is on%s", VTY_NEWLINE);
    }
  else if (argv_find (argv, argc ,"joins", &idx))
    {
      PIM_DO_DEBUG_PIM_J_P;
      vty_out (vty, "PIM Join/Prune debugging is on%s", VTY_NEWLINE);
    }
  else if (argv_find (argv, argc, "register", &idx))
    {
      PIM_DO_DEBUG_PIM_REG;
      vty_out (vty, "PIM Register debugging is on%s", VTY_NEWLINE);
    }
  else
    {
      PIM_DO_DEBUG_PIM_PACKETS;
      vty_out (vty, "PIM Packet debugging is on %s", VTY_NEWLINE);
    }
  return CMD_SUCCESS;
}

DEFUN (no_debug_pim_packets,
       no_debug_pim_packets_cmd,
       "no debug pim packets [<hello|joins|register>]",
       NO_STR
       DEBUG_STR
       DEBUG_PIM_STR
       DEBUG_PIM_PACKETS_STR
       DEBUG_PIM_HELLO_PACKETS_STR
       DEBUG_PIM_J_P_PACKETS_STR
       DEBUG_PIM_PIM_REG_PACKETS_STR)
{
  int idx = 0;
  if (argv_find (argv, argc,"hello",&idx))
    {
      PIM_DONT_DEBUG_PIM_HELLO;
      vty_out (vty, "PIM Hello debugging is off %s", VTY_NEWLINE);
    }
  else if (argv_find (argv, argc, "joins", &idx))
    {
      PIM_DONT_DEBUG_PIM_J_P;
      vty_out (vty, "PIM Join/Prune debugging is off %s", VTY_NEWLINE);
    }
  else if (argv_find (argv, argc, "register", &idx))
    {
      PIM_DONT_DEBUG_PIM_REG;
      vty_out (vty, "PIM Register debugging is off%s", VTY_NEWLINE);
    }
  else
    PIM_DONT_DEBUG_PIM_PACKETS;

  return CMD_SUCCESS;
}


DEFUN (debug_pim_packetdump_send,
       debug_pim_packetdump_send_cmd,
       "debug pim packet-dump send",
       DEBUG_STR
       DEBUG_PIM_STR
       DEBUG_PIM_PACKETDUMP_STR
       DEBUG_PIM_PACKETDUMP_SEND_STR)
{
  PIM_DO_DEBUG_PIM_PACKETDUMP_SEND;
  return CMD_SUCCESS;
}

DEFUN (no_debug_pim_packetdump_send,
       no_debug_pim_packetdump_send_cmd,
       "no debug pim packet-dump send",
       NO_STR
       DEBUG_STR
       DEBUG_PIM_STR
       DEBUG_PIM_PACKETDUMP_STR
       DEBUG_PIM_PACKETDUMP_SEND_STR)
{
  PIM_DONT_DEBUG_PIM_PACKETDUMP_SEND;
  return CMD_SUCCESS;
}


DEFUN (debug_pim_packetdump_recv,
       debug_pim_packetdump_recv_cmd,
       "debug pim packet-dump receive",
       DEBUG_STR
       DEBUG_PIM_STR
       DEBUG_PIM_PACKETDUMP_STR
       DEBUG_PIM_PACKETDUMP_RECV_STR)
{
  PIM_DO_DEBUG_PIM_PACKETDUMP_RECV;
  return CMD_SUCCESS;
}

DEFUN (no_debug_pim_packetdump_recv,
       no_debug_pim_packetdump_recv_cmd,
       "no debug pim packet-dump receive",
       NO_STR
       DEBUG_STR
       DEBUG_PIM_STR
       DEBUG_PIM_PACKETDUMP_STR
       DEBUG_PIM_PACKETDUMP_RECV_STR)
{
  PIM_DONT_DEBUG_PIM_PACKETDUMP_RECV;
  return CMD_SUCCESS;
}


DEFUN (debug_pim_trace,
       debug_pim_trace_cmd,
       "debug pim trace",
       DEBUG_STR
       DEBUG_PIM_STR
       DEBUG_PIM_TRACE_STR)
{
  PIM_DO_DEBUG_PIM_TRACE;
  return CMD_SUCCESS;
}

DEFUN (no_debug_pim_trace,
       no_debug_pim_trace_cmd,
       "no debug pim trace",
       NO_STR
       DEBUG_STR
       DEBUG_PIM_STR
       DEBUG_PIM_TRACE_STR)
{
  PIM_DONT_DEBUG_PIM_TRACE;
  return CMD_SUCCESS;
}


DEFUN (debug_ssmpingd,
       debug_ssmpingd_cmd,
       "debug ssmpingd",
       DEBUG_STR
       DEBUG_PIM_STR
       DEBUG_SSMPINGD_STR)
{
  PIM_DO_DEBUG_SSMPINGD;
  return CMD_SUCCESS;
}

DEFUN (no_debug_ssmpingd,
       no_debug_ssmpingd_cmd,
       "no debug ssmpingd",
       NO_STR
       DEBUG_STR
       DEBUG_PIM_STR
       DEBUG_SSMPINGD_STR)
{
  PIM_DONT_DEBUG_SSMPINGD;
  return CMD_SUCCESS;
}


DEFUN (debug_pim_zebra,
       debug_pim_zebra_cmd,
       "debug pim zebra",
       DEBUG_STR
       DEBUG_PIM_STR
       DEBUG_PIM_ZEBRA_STR)
{
  PIM_DO_DEBUG_ZEBRA;
  return CMD_SUCCESS;
}

DEFUN (no_debug_pim_zebra,
       no_debug_pim_zebra_cmd,
       "no debug pim zebra",
       NO_STR
       DEBUG_STR
       DEBUG_PIM_STR
       DEBUG_PIM_ZEBRA_STR)
{
  PIM_DONT_DEBUG_ZEBRA;
  return CMD_SUCCESS;
}


DEFUN (debug_msdp,
       debug_msdp_cmd,
       "debug msdp",
       DEBUG_STR
       DEBUG_MSDP_STR)
{
  PIM_DO_DEBUG_MSDP_EVENTS;
  PIM_DO_DEBUG_MSDP_PACKETS;
  return CMD_SUCCESS;
}

DEFUN (no_debug_msdp,
       no_debug_msdp_cmd,
       "no debug msdp",
       NO_STR
       DEBUG_STR
       DEBUG_MSDP_STR)
{
  PIM_DONT_DEBUG_MSDP_EVENTS;
  PIM_DONT_DEBUG_MSDP_PACKETS;
  return CMD_SUCCESS;
}

ALIAS (no_debug_msdp,
       undebug_msdp_cmd,
       "undebug msdp",
       UNDEBUG_STR
       DEBUG_MSDP_STR)

DEFUN (debug_msdp_events,
       debug_msdp_events_cmd,
       "debug msdp events",
       DEBUG_STR
       DEBUG_MSDP_STR
       DEBUG_MSDP_EVENTS_STR)
{
  PIM_DO_DEBUG_MSDP_EVENTS;
  return CMD_SUCCESS;
}

DEFUN (no_debug_msdp_events,
       no_debug_msdp_events_cmd,
       "no debug msdp events",
       NO_STR
       DEBUG_STR
       DEBUG_MSDP_STR
       DEBUG_MSDP_EVENTS_STR)
{
  PIM_DONT_DEBUG_MSDP_EVENTS;
  return CMD_SUCCESS;
}

ALIAS (no_debug_msdp_events,
       undebug_msdp_events_cmd,
       "undebug msdp events",
       UNDEBUG_STR
       DEBUG_MSDP_STR
       DEBUG_MSDP_EVENTS_STR)

DEFUN (debug_msdp_packets,
       debug_msdp_packets_cmd,
       "debug msdp packets",
       DEBUG_STR
       DEBUG_MSDP_STR
       DEBUG_MSDP_PACKETS_STR)
{
  PIM_DO_DEBUG_MSDP_PACKETS;
  return CMD_SUCCESS;
}

DEFUN (no_debug_msdp_packets,
       no_debug_msdp_packets_cmd,
       "no debug msdp packets",
       NO_STR
       DEBUG_STR
       DEBUG_MSDP_STR
       DEBUG_MSDP_PACKETS_STR)
{
  PIM_DONT_DEBUG_MSDP_PACKETS;
  return CMD_SUCCESS;
}

ALIAS (no_debug_msdp_packets,
       undebug_msdp_packets_cmd,
       "undebug msdp packets",
       UNDEBUG_STR
       DEBUG_MSDP_STR
       DEBUG_MSDP_PACKETS_STR)

DEFUN (show_debugging_pim,
       show_debugging_pim_cmd,
       "show debugging pim",
       SHOW_STR
       DEBUG_STR
       PIM_STR)
{
  pim_debug_config_write(vty);
  return CMD_SUCCESS;
}

static int
interface_pim_use_src_cmd_worker(struct vty *vty, const char *source)
{
  int result;
  struct in_addr source_addr;
  VTY_DECLVAR_CONTEXT(interface, ifp);

  result = inet_pton(AF_INET, source, &source_addr);
  if (result <= 0) {
    vty_out(vty, "%% Bad source address %s: errno=%d: %s%s",
        source, errno, safe_strerror(errno), VTY_NEWLINE);
    return CMD_WARNING;
  }

  result = pim_update_source_set(ifp, source_addr);
  switch (result) {
    case PIM_SUCCESS:
      break;
   case PIM_IFACE_NOT_FOUND:
      vty_out(vty, "Pim not enabled on this interface%s", VTY_NEWLINE);
      break;
    case PIM_UPDATE_SOURCE_DUP:
      vty_out(vty, "%% Source already set to %s%s", source, VTY_NEWLINE);
      break;
    default:
      vty_out(vty, "%% Source set failed%s", VTY_NEWLINE);
  }

  return result?CMD_WARNING:CMD_SUCCESS;
}

DEFUN (interface_pim_use_source,
       interface_pim_use_source_cmd,
       "ip pim use-source A.B.C.D",
       IP_STR
       "pim multicast routing\n"
       "Configure primary IP address\n"
       "source ip address\n")
{
  return interface_pim_use_src_cmd_worker (vty, argv[3]->arg);
}

DEFUN (interface_no_pim_use_source,
       interface_no_pim_use_source_cmd,
       "no ip pim use-source",
       NO_STR
       IP_STR
       "pim multicast routing\n"
       "Delete source IP address\n")
{
  return interface_pim_use_src_cmd_worker (vty, "0.0.0.0");
}

static int
ip_msdp_peer_cmd_worker (struct vty *vty, const char *peer, const char *local)
{
  enum pim_msdp_err result;
  struct in_addr peer_addr;
  struct in_addr local_addr;

  result = inet_pton(AF_INET, peer, &peer_addr);
  if (result <= 0) {
    vty_out(vty, "%% Bad peer address %s: errno=%d: %s%s",
        peer, errno, safe_strerror(errno), VTY_NEWLINE);
    return CMD_WARNING;
  }

  result = inet_pton(AF_INET, local, &local_addr);
  if (result <= 0) {
    vty_out(vty, "%% Bad source address %s: errno=%d: %s%s",
        local, errno, safe_strerror(errno), VTY_NEWLINE);
    return CMD_WARNING;
  }

  result = pim_msdp_peer_add(peer_addr, local_addr, "default", NULL/* mp_p */);
  switch (result) {
    case PIM_MSDP_ERR_NONE:
      break;
    case PIM_MSDP_ERR_OOM:
      vty_out(vty, "%% Out of memory%s", VTY_NEWLINE);
      break;
    case PIM_MSDP_ERR_PEER_EXISTS:
      vty_out(vty, "%% Peer exists%s", VTY_NEWLINE);
      break;
    case PIM_MSDP_ERR_MAX_MESH_GROUPS:
      vty_out(vty, "%% Only one mesh-group allowed currently%s", VTY_NEWLINE);
      break;
    default:
      vty_out(vty, "%% peer add failed%s", VTY_NEWLINE);
  }

  return result?CMD_WARNING:CMD_SUCCESS;
}

DEFUN_HIDDEN (ip_msdp_peer,
       ip_msdp_peer_cmd,
       "ip msdp peer A.B.C.D source A.B.C.D",
       IP_STR
       CFG_MSDP_STR
       "Configure MSDP peer\n"
       "peer ip address\n"
       "Source address for TCP connection\n"
       "local ip address\n")
{
  return ip_msdp_peer_cmd_worker (vty, argv[3]->arg, argv[5]->arg);
}

static int
ip_no_msdp_peer_cmd_worker (struct vty *vty, const char *peer)
{
  enum pim_msdp_err result;
  struct in_addr peer_addr;

  result = inet_pton(AF_INET, peer, &peer_addr);
  if (result <= 0) {
    vty_out(vty, "%% Bad peer address %s: errno=%d: %s%s",
        peer, errno, safe_strerror(errno), VTY_NEWLINE);
    return CMD_WARNING;
  }

  result = pim_msdp_peer_del(peer_addr);
  switch (result) {
    case PIM_MSDP_ERR_NONE:
      break;
    case PIM_MSDP_ERR_NO_PEER:
      vty_out(vty, "%% Peer does not exist%s", VTY_NEWLINE);
      break;
    default:
      vty_out(vty, "%% peer del failed%s", VTY_NEWLINE);
  }

  return result?CMD_WARNING:CMD_SUCCESS;
}

DEFUN_HIDDEN (no_ip_msdp_peer,
       no_ip_msdp_peer_cmd,
       "no ip msdp peer A.B.C.D",
       NO_STR
       IP_STR
       CFG_MSDP_STR
       "Delete MSDP peer\n"
       "peer ip address\n")
{
  return ip_no_msdp_peer_cmd_worker (vty, argv[4]->arg);
}

static int
ip_msdp_mesh_group_member_cmd_worker(struct vty *vty, const char *mg, const char *mbr)
{
  enum pim_msdp_err result;
  struct in_addr mbr_ip;

  result = inet_pton(AF_INET, mbr, &mbr_ip);
  if (result <= 0) {
    vty_out(vty, "%% Bad member address %s: errno=%d: %s%s",
        mbr, errno, safe_strerror(errno), VTY_NEWLINE);
    return CMD_WARNING;
  }

  result = pim_msdp_mg_mbr_add(mg, mbr_ip);
  switch (result) {
    case PIM_MSDP_ERR_NONE:
      break;
    case PIM_MSDP_ERR_OOM:
      vty_out(vty, "%% Out of memory%s", VTY_NEWLINE);
      break;
    case PIM_MSDP_ERR_MG_MBR_EXISTS:
      vty_out(vty, "%% mesh-group member exists%s", VTY_NEWLINE);
      break;
    case PIM_MSDP_ERR_MAX_MESH_GROUPS:
      vty_out(vty, "%% Only one mesh-group allowed currently%s", VTY_NEWLINE);
      break;
    default:
      vty_out(vty, "%% member add failed%s", VTY_NEWLINE);
  }

  return result?CMD_WARNING:CMD_SUCCESS;
}

DEFUN (ip_msdp_mesh_group_member,
       ip_msdp_mesh_group_member_cmd,
       "ip msdp mesh-group WORD member A.B.C.D",
       IP_STR
       CFG_MSDP_STR
       "Configure MSDP mesh-group\n"
       "mesh group name\n"
       "mesh group member\n"
       "peer ip address\n")
{
  return ip_msdp_mesh_group_member_cmd_worker(vty, argv[3]->arg, argv[5]->arg);
}

static int
ip_no_msdp_mesh_group_member_cmd_worker(struct vty *vty, const char *mg, const char *mbr)
{
  enum pim_msdp_err result;
  struct in_addr mbr_ip;

  result = inet_pton(AF_INET, mbr, &mbr_ip);
  if (result <= 0) {
    vty_out(vty, "%% Bad member address %s: errno=%d: %s%s",
        mbr, errno, safe_strerror(errno), VTY_NEWLINE);
    return CMD_WARNING;
  }

  result = pim_msdp_mg_mbr_del(mg, mbr_ip);
  switch (result) {
    case PIM_MSDP_ERR_NONE:
      break;
    case PIM_MSDP_ERR_NO_MG:
      vty_out(vty, "%% mesh-group does not exist%s", VTY_NEWLINE);
      break;
    case PIM_MSDP_ERR_NO_MG_MBR:
      vty_out(vty, "%% mesh-group member does not exist%s", VTY_NEWLINE);
      break;
    default:
      vty_out(vty, "%% mesh-group member del failed%s", VTY_NEWLINE);
  }

  return result?CMD_WARNING:CMD_SUCCESS;
}
DEFUN (no_ip_msdp_mesh_group_member,
       no_ip_msdp_mesh_group_member_cmd,
       "no ip msdp mesh-group WORD member A.B.C.D",
       NO_STR
       IP_STR
       CFG_MSDP_STR
       "Delete MSDP mesh-group member\n"
       "mesh group name\n"
       "mesh group member\n"
       "peer ip address\n")
{
  return ip_no_msdp_mesh_group_member_cmd_worker(vty, argv[4]->arg, argv[6]->arg);
}

static int
ip_msdp_mesh_group_source_cmd_worker(struct vty *vty, const char *mg, const char *src)
{
  enum pim_msdp_err result;
  struct in_addr src_ip;

  result = inet_pton(AF_INET, src, &src_ip);
  if (result <= 0) {
    vty_out(vty, "%% Bad source address %s: errno=%d: %s%s",
        src, errno, safe_strerror(errno), VTY_NEWLINE);
    return CMD_WARNING;
  }

  result = pim_msdp_mg_src_add(mg, src_ip);
  switch (result) {
    case PIM_MSDP_ERR_NONE:
      break;
    case PIM_MSDP_ERR_OOM:
      vty_out(vty, "%% Out of memory%s", VTY_NEWLINE);
      break;
    case PIM_MSDP_ERR_MAX_MESH_GROUPS:
      vty_out(vty, "%% Only one mesh-group allowed currently%s", VTY_NEWLINE);
      break;
    default:
      vty_out(vty, "%% source add failed%s", VTY_NEWLINE);
  }

  return result?CMD_WARNING:CMD_SUCCESS;
}


DEFUN (ip_msdp_mesh_group_source,
       ip_msdp_mesh_group_source_cmd,
       "ip msdp mesh-group WORD source A.B.C.D",
       IP_STR
       CFG_MSDP_STR
       "Configure MSDP mesh-group\n"
       "mesh group name\n"
       "mesh group local address\n"
       "source ip address for the TCP connection\n")
{
  return ip_msdp_mesh_group_source_cmd_worker(vty, argv[3]->arg, argv[5]->arg);
}

static int
ip_no_msdp_mesh_group_source_cmd_worker(struct vty *vty, const char *mg)
{
  enum pim_msdp_err result;

  result = pim_msdp_mg_src_del(mg);
  switch (result) {
    case PIM_MSDP_ERR_NONE:
      break;
    case PIM_MSDP_ERR_NO_MG:
      vty_out(vty, "%% mesh-group does not exist%s", VTY_NEWLINE);
      break;
    default:
      vty_out(vty, "%% mesh-group source del failed%s", VTY_NEWLINE);
  }

  return result?CMD_WARNING:CMD_SUCCESS;
}

static int
ip_no_msdp_mesh_group_cmd_worker(struct vty *vty, const char *mg)
{
  enum pim_msdp_err result;

  result = pim_msdp_mg_del(mg);
  switch (result) {
    case PIM_MSDP_ERR_NONE:
      break;
    case PIM_MSDP_ERR_NO_MG:
      vty_out(vty, "%% mesh-group does not exist%s", VTY_NEWLINE);
      break;
    default:
      vty_out(vty, "%% mesh-group source del failed%s", VTY_NEWLINE);
  }

  return result ? CMD_WARNING : CMD_SUCCESS;
}

DEFUN (no_ip_msdp_mesh_group_source,
       no_ip_msdp_mesh_group_source_cmd,
       "no ip msdp mesh-group WORD source [A.B.C.D]",
       NO_STR
       IP_STR
       CFG_MSDP_STR
       "Delete MSDP mesh-group source\n"
       "mesh group name\n"
       "mesh group source\n"
       "mesh group local address\n")
{
  if (argc == 6)
    return ip_no_msdp_mesh_group_cmd_worker(vty, argv[6]->arg);
  else
    return ip_no_msdp_mesh_group_source_cmd_worker(vty, argv[4]->arg);
}

static void
print_empty_json_obj(struct vty *vty)
{
  json_object *json;
  json = json_object_new_object();
  vty_out (vty, "%s%s", json_object_to_json_string_ext(json, JSON_C_TO_STRING_PRETTY), VTY_NEWLINE);
  json_object_free(json);
}

static void
ip_msdp_show_mesh_group(struct vty *vty, u_char uj)
{
  struct listnode *mbrnode;
  struct pim_msdp_mg_mbr *mbr;
  struct pim_msdp_mg *mg = msdp->mg;
  char mbr_str[INET_ADDRSTRLEN];
  char src_str[INET_ADDRSTRLEN];
  char state_str[PIM_MSDP_STATE_STRLEN];
  enum pim_msdp_peer_state state;
  json_object *json = NULL;
  json_object *json_mg_row = NULL;
  json_object *json_members = NULL;
  json_object *json_row = NULL;

  if (!mg) {
    if (uj)
      print_empty_json_obj(vty);
    return;
  }

  pim_inet4_dump("<source?>", mg->src_ip, src_str, sizeof(src_str));
  if (uj) {
    json = json_object_new_object();
    /* currently there is only one mesh group but we should still make
     * it a dict with mg-name as key */
    json_mg_row = json_object_new_object();
    json_object_string_add(json_mg_row, "name", mg->mesh_group_name);
    json_object_string_add(json_mg_row, "source", src_str);
  } else {
    vty_out(vty, "Mesh group : %s%s", mg->mesh_group_name, VTY_NEWLINE);
    vty_out(vty, "  Source : %s%s", src_str, VTY_NEWLINE);
    vty_out(vty, "  Member                 State%s", VTY_NEWLINE);
  }

  for (ALL_LIST_ELEMENTS_RO(mg->mbr_list, mbrnode, mbr)) {
    pim_inet4_dump("<mbr?>", mbr->mbr_ip, mbr_str, sizeof(mbr_str));
    if (mbr->mp) {
      state = mbr->mp->state;
    } else {
      state = PIM_MSDP_DISABLED;
    }
    pim_msdp_state_dump(state, state_str, sizeof(state_str));
    if (uj) {
      json_row = json_object_new_object();
      json_object_string_add(json_row, "member", mbr_str);
      json_object_string_add(json_row, "state", state_str);
      if (!json_members) {
        json_members = json_object_new_object();
        json_object_object_add(json_mg_row, "members", json_members);
      }
      json_object_object_add(json_members, mbr_str, json_row);
    } else {
      vty_out(vty, "  %-15s  %11s%s",
          mbr_str, state_str, VTY_NEWLINE);
    }
  }

  if (uj) {
    json_object_object_add(json, mg->mesh_group_name, json_mg_row);
    vty_out (vty, "%s%s", json_object_to_json_string_ext(json, JSON_C_TO_STRING_PRETTY), VTY_NEWLINE);
    json_object_free(json);
  }
}

DEFUN (show_ip_msdp_mesh_group,
       show_ip_msdp_mesh_group_cmd,
       "show ip msdp mesh-group [json]",
       SHOW_STR
       IP_STR
       MSDP_STR
       "MSDP mesh-group information\n"
       "JavaScript Object Notation\n")
{
  u_char uj = use_json(argc, argv);
  ip_msdp_show_mesh_group(vty, uj);

  return CMD_SUCCESS;
}

static void
ip_msdp_show_peers(struct vty *vty, u_char uj)
{
  struct listnode *mpnode;
  struct pim_msdp_peer *mp;
  char peer_str[INET_ADDRSTRLEN];
  char local_str[INET_ADDRSTRLEN];
  char state_str[PIM_MSDP_STATE_STRLEN];
  char timebuf[PIM_MSDP_UPTIME_STRLEN];
  int64_t now;
  json_object *json = NULL;
  json_object *json_row = NULL;


  if (uj) {
    json = json_object_new_object();
  } else {
    vty_out(vty, "Peer                       Local        State    Uptime   SaCnt%s", VTY_NEWLINE);
  }

  for (ALL_LIST_ELEMENTS_RO(msdp->peer_list, mpnode, mp)) {
    if (mp->state == PIM_MSDP_ESTABLISHED) {
      now = pim_time_monotonic_sec();
      pim_time_uptime(timebuf, sizeof(timebuf), now - mp->uptime);
    } else {
      strcpy(timebuf, "-");
    }
    pim_inet4_dump("<peer?>", mp->peer, peer_str, sizeof(peer_str));
    pim_inet4_dump("<local?>", mp->local, local_str, sizeof(local_str));
    pim_msdp_state_dump(mp->state, state_str, sizeof(state_str));
    if (uj) {
      json_row = json_object_new_object();
      json_object_string_add(json_row, "peer", peer_str);
      json_object_string_add(json_row, "local", local_str);
      json_object_string_add(json_row, "state", state_str);
      json_object_string_add(json_row, "upTime", timebuf);
      json_object_int_add(json_row, "saCount", mp->sa_cnt);
      json_object_object_add(json, peer_str, json_row);
    } else {
      vty_out(vty, "%-15s  %15s  %11s  %8s  %6d%s",
          peer_str, local_str, state_str,
          timebuf, mp->sa_cnt, VTY_NEWLINE);
    }
  }

  if (uj) {
    vty_out (vty, "%s%s", json_object_to_json_string_ext(json, JSON_C_TO_STRING_PRETTY), VTY_NEWLINE);
    json_object_free(json);
  }
}

static void
ip_msdp_show_peers_detail(struct vty *vty, const char *peer, u_char uj)
{
  struct listnode *mpnode;
  struct pim_msdp_peer *mp;
  char peer_str[INET_ADDRSTRLEN];
  char local_str[INET_ADDRSTRLEN];
  char state_str[PIM_MSDP_STATE_STRLEN];
  char timebuf[PIM_MSDP_UPTIME_STRLEN];
  char katimer[PIM_MSDP_TIMER_STRLEN];
  char crtimer[PIM_MSDP_TIMER_STRLEN];
  char holdtimer[PIM_MSDP_TIMER_STRLEN];
  int64_t now;
  json_object *json = NULL;
  json_object *json_row = NULL;

  if (uj) {
    json = json_object_new_object();
  }

  for (ALL_LIST_ELEMENTS_RO(msdp->peer_list, mpnode, mp)) {
    pim_inet4_dump("<peer?>", mp->peer, peer_str, sizeof(peer_str));
    if (strcmp(peer, "detail") &&
        strcmp(peer, peer_str))
      continue;

    if (mp->state == PIM_MSDP_ESTABLISHED) {
      now = pim_time_monotonic_sec();
      pim_time_uptime(timebuf, sizeof(timebuf), now - mp->uptime);
    } else {
      strcpy(timebuf, "-");
    }
    pim_inet4_dump("<local?>", mp->local, local_str, sizeof(local_str));
    pim_msdp_state_dump(mp->state, state_str, sizeof(state_str));
    pim_time_timer_to_hhmmss(katimer, sizeof(katimer), mp->ka_timer);
    pim_time_timer_to_hhmmss(crtimer, sizeof(crtimer), mp->cr_timer);
    pim_time_timer_to_hhmmss(holdtimer, sizeof(holdtimer), mp->hold_timer);

    if (uj) {
      json_row = json_object_new_object();
      json_object_string_add(json_row, "peer", peer_str);
      json_object_string_add(json_row, "local", local_str);
      json_object_string_add(json_row, "meshGroupName", mp->mesh_group_name);
      json_object_string_add(json_row, "state", state_str);
      json_object_string_add(json_row, "upTime", timebuf);
      json_object_string_add(json_row, "keepAliveTimer", katimer);
      json_object_string_add(json_row, "connRetryTimer", crtimer);
      json_object_string_add(json_row, "holdTimer", holdtimer);
      json_object_string_add(json_row, "lastReset", mp->last_reset);
      json_object_int_add(json_row, "connAttempts", mp->conn_attempts);
      json_object_int_add(json_row, "establishedChanges", mp->est_flaps);
      json_object_int_add(json_row, "saCount", mp->sa_cnt);
      json_object_int_add(json_row, "kaSent", mp->ka_tx_cnt);
      json_object_int_add(json_row, "kaRcvd", mp->ka_rx_cnt);
      json_object_int_add(json_row, "saSent", mp->sa_tx_cnt);
      json_object_int_add(json_row, "saRcvd", mp->sa_rx_cnt);
      json_object_object_add(json, peer_str, json_row);
    } else {
      vty_out(vty, "Peer : %s%s", peer_str, VTY_NEWLINE);
      vty_out(vty, "  Local               : %s%s", local_str, VTY_NEWLINE);
      vty_out(vty, "  Mesh Group          : %s%s", mp->mesh_group_name, VTY_NEWLINE);
      vty_out(vty, "  State               : %s%s", state_str, VTY_NEWLINE);
      vty_out(vty, "  Uptime              : %s%s", timebuf, VTY_NEWLINE);

      vty_out(vty, "  Keepalive Timer     : %s%s", katimer, VTY_NEWLINE);
      vty_out(vty, "  Conn Retry Timer    : %s%s", crtimer, VTY_NEWLINE);
      vty_out(vty, "  Hold Timer          : %s%s", holdtimer, VTY_NEWLINE);
      vty_out(vty, "  Last Reset          : %s%s", mp->last_reset, VTY_NEWLINE);
      vty_out(vty, "  Conn Attempts       : %d%s", mp->conn_attempts, VTY_NEWLINE);
      vty_out(vty, "  Established Changes : %d%s", mp->est_flaps, VTY_NEWLINE);
      vty_out(vty, "  SA Count            : %d%s", mp->sa_cnt, VTY_NEWLINE);
      vty_out(vty, "  Statistics          :%s", VTY_NEWLINE);
      vty_out(vty, "                       Sent       Rcvd%s", VTY_NEWLINE);
      vty_out(vty, "    Keepalives : %10d %10d%s",
          mp->ka_tx_cnt, mp->ka_rx_cnt, VTY_NEWLINE);
      vty_out(vty, "    SAs        : %10d %10d%s",
          mp->sa_tx_cnt, mp->sa_rx_cnt, VTY_NEWLINE);
      vty_out(vty, "%s", VTY_NEWLINE);
    }
  }

  if (uj) {
    vty_out (vty, "%s%s", json_object_to_json_string_ext(json, JSON_C_TO_STRING_PRETTY), VTY_NEWLINE);
    json_object_free(json);
  }
}

DEFUN (show_ip_msdp_peer_detail,
       show_ip_msdp_peer_detail_cmd,
       "show ip msdp peer [detail|A.B.C.D] [json]",
       SHOW_STR
       IP_STR
       MSDP_STR
       "MSDP peer information\n"
       "Detailed output\n"
       "peer ip address\n"
       "JavaScript Object Notation\n")
{
  u_char uj = use_json(argc, argv);
  if (uj)
    argc--;

  if (argc == 4)
    ip_msdp_show_peers_detail(vty, argv[4]->arg, uj);
  else
    ip_msdp_show_peers(vty, uj);

  return CMD_SUCCESS;
}

static void
ip_msdp_show_sa(struct vty *vty, u_char uj)
{
  struct listnode *sanode;
  struct pim_msdp_sa *sa;
  char src_str[INET_ADDRSTRLEN];
  char grp_str[INET_ADDRSTRLEN];
  char rp_str[INET_ADDRSTRLEN];
  char timebuf[PIM_MSDP_UPTIME_STRLEN];
  char spt_str[8];
  char local_str[8];
  int64_t now;
  json_object *json = NULL;
  json_object *json_group = NULL;
  json_object *json_row = NULL;

  if (uj) {
    json = json_object_new_object();
  } else {
    vty_out(vty, "Source                     Group               RP  Local  SPT    Uptime%s", VTY_NEWLINE);
  }

  for (ALL_LIST_ELEMENTS_RO(msdp->sa_list, sanode, sa)) {
    now = pim_time_monotonic_sec();
    pim_time_uptime(timebuf, sizeof(timebuf), now - sa->uptime);
    pim_inet4_dump("<src?>", sa->sg.src, src_str, sizeof(src_str));
    pim_inet4_dump("<grp?>", sa->sg.grp, grp_str, sizeof(grp_str));
    if (sa->flags & PIM_MSDP_SAF_PEER) {
      pim_inet4_dump("<rp?>", sa->rp, rp_str, sizeof(rp_str));
      if (sa->up) {
        strcpy(spt_str, "yes");
      } else {
        strcpy(spt_str, "no");
      }
    } else {
      strcpy(rp_str, "-");
      strcpy(spt_str, "-");
    }
    if (sa->flags & PIM_MSDP_SAF_LOCAL) {
      strcpy(local_str, "yes");
    } else {
      strcpy(local_str, "no");
    }
    if (uj) {
      json_object_object_get_ex(json, grp_str, &json_group);

      if (!json_group) {
        json_group = json_object_new_object();
        json_object_object_add(json, grp_str, json_group);
      }

      json_row = json_object_new_object();
      json_object_string_add(json_row, "source", src_str);
      json_object_string_add(json_row, "group", grp_str);
      json_object_string_add(json_row, "rp", rp_str);
      json_object_string_add(json_row, "local", local_str);
      json_object_string_add(json_row, "sptSetup", spt_str);
      json_object_string_add(json_row, "upTime", timebuf);
      json_object_object_add(json_group, src_str, json_row);
    } else {
      vty_out(vty, "%-15s  %15s  %15s  %5c  %3c  %8s%s",
          src_str, grp_str, rp_str, local_str[0], spt_str[0], timebuf, VTY_NEWLINE);
    }
  }


  if (uj) {
    vty_out (vty, "%s%s", json_object_to_json_string_ext(json, JSON_C_TO_STRING_PRETTY), VTY_NEWLINE);
    json_object_free(json);
  }
}

static void
ip_msdp_show_sa_entry_detail(struct pim_msdp_sa *sa, const char *src_str,
                             const char *grp_str, struct vty *vty,
                             u_char uj, json_object *json)
{
  char rp_str[INET_ADDRSTRLEN];
  char peer_str[INET_ADDRSTRLEN];
  char timebuf[PIM_MSDP_UPTIME_STRLEN];
  char spt_str[8];
  char local_str[8];
  char statetimer[PIM_MSDP_TIMER_STRLEN];
  int64_t now;
  json_object *json_group = NULL;
  json_object *json_row = NULL;

  now = pim_time_monotonic_sec();
  pim_time_uptime(timebuf, sizeof(timebuf), now - sa->uptime);
  if (sa->flags & PIM_MSDP_SAF_PEER) {
    pim_inet4_dump("<rp?>", sa->rp, rp_str, sizeof(rp_str));
    pim_inet4_dump("<peer?>", sa->peer, peer_str, sizeof(peer_str));
    if (sa->up) {
      strcpy(spt_str, "yes");
    } else {
      strcpy(spt_str, "no");
    }
  } else {
    strcpy(rp_str, "-");
    strcpy(peer_str, "-");
    strcpy(spt_str, "-");
  }
  if (sa->flags & PIM_MSDP_SAF_LOCAL) {
      strcpy(local_str, "yes");
  } else {
      strcpy(local_str, "no");
  }
  pim_time_timer_to_hhmmss(statetimer, sizeof(statetimer), sa->sa_state_timer);
  if (uj) {
    json_object_object_get_ex(json, grp_str, &json_group);

    if (!json_group) {
      json_group = json_object_new_object();
      json_object_object_add(json, grp_str, json_group);
    }

    json_row = json_object_new_object();
    json_object_string_add(json_row, "source", src_str);
    json_object_string_add(json_row, "group", grp_str);
    json_object_string_add(json_row, "rp", rp_str);
    json_object_string_add(json_row, "local", local_str);
    json_object_string_add(json_row, "sptSetup", spt_str);
    json_object_string_add(json_row, "upTime", timebuf);
    json_object_string_add(json_row, "stateTimer", statetimer);
    json_object_object_add(json_group, src_str, json_row);
  } else {
    vty_out(vty, "SA : %s%s", sa->sg_str, VTY_NEWLINE);
    vty_out(vty, "  RP          : %s%s", rp_str, VTY_NEWLINE);
    vty_out(vty, "  Peer        : %s%s", peer_str, VTY_NEWLINE);
    vty_out(vty, "  Local       : %s%s", local_str, VTY_NEWLINE);
    vty_out(vty, "  SPT Setup   : %s%s", spt_str, VTY_NEWLINE);
    vty_out(vty, "  Uptime      : %s%s", timebuf, VTY_NEWLINE);
    vty_out(vty, "  State Timer : %s%s", statetimer, VTY_NEWLINE);
    vty_out(vty, "%s", VTY_NEWLINE);
  }
}

static void
ip_msdp_show_sa_detail(struct vty *vty, u_char uj)
{
  struct listnode *sanode;
  struct pim_msdp_sa *sa;
  char src_str[INET_ADDRSTRLEN];
  char grp_str[INET_ADDRSTRLEN];
  json_object *json = NULL;

  if (uj) {
    json = json_object_new_object();
  }

  for (ALL_LIST_ELEMENTS_RO(msdp->sa_list, sanode, sa)) {
    pim_inet4_dump("<src?>", sa->sg.src, src_str, sizeof(src_str));
    pim_inet4_dump("<grp?>", sa->sg.grp, grp_str, sizeof(grp_str));
    ip_msdp_show_sa_entry_detail(sa, src_str, grp_str, vty, uj, json);
  }

  if (uj) {
    vty_out (vty, "%s%s", json_object_to_json_string_ext(json, JSON_C_TO_STRING_PRETTY), VTY_NEWLINE);
    json_object_free(json);
  }
}

DEFUN (show_ip_msdp_sa_detail,
       show_ip_msdp_sa_detail_cmd,
       "show ip msdp sa detail [json]",
       SHOW_STR
       IP_STR
       MSDP_STR
       "MSDP active-source information\n"
       "Detailed output\n"
       "JavaScript Object Notation\n")
{
  u_char uj = use_json(argc, argv);
  ip_msdp_show_sa_detail(vty, uj);

  return CMD_SUCCESS;
}

static void
ip_msdp_show_sa_addr(struct vty *vty, const char *addr, u_char uj)
{
  struct listnode *sanode;
  struct pim_msdp_sa *sa;
  char src_str[INET_ADDRSTRLEN];
  char grp_str[INET_ADDRSTRLEN];
  json_object *json = NULL;

  if (uj) {
    json = json_object_new_object();
  }

  for (ALL_LIST_ELEMENTS_RO(msdp->sa_list, sanode, sa)) {
    pim_inet4_dump("<src?>", sa->sg.src, src_str, sizeof(src_str));
    pim_inet4_dump("<grp?>", sa->sg.grp, grp_str, sizeof(grp_str));
    if (!strcmp(addr, src_str) || !strcmp(addr, grp_str)) {
      ip_msdp_show_sa_entry_detail(sa, src_str, grp_str, vty, uj, json);
    }
  }

  if (uj) {
    vty_out (vty, "%s%s", json_object_to_json_string_ext(json, JSON_C_TO_STRING_PRETTY), VTY_NEWLINE);
    json_object_free(json);
  }
}

static void
ip_msdp_show_sa_sg(struct vty *vty, const char *src, const char *grp, u_char uj)
{
  struct listnode *sanode;
  struct pim_msdp_sa *sa;
  char src_str[INET_ADDRSTRLEN];
  char grp_str[INET_ADDRSTRLEN];
  json_object *json = NULL;

  if (uj) {
    json = json_object_new_object();
  }

  for (ALL_LIST_ELEMENTS_RO(msdp->sa_list, sanode, sa)) {
    pim_inet4_dump("<src?>", sa->sg.src, src_str, sizeof(src_str));
    pim_inet4_dump("<grp?>", sa->sg.grp, grp_str, sizeof(grp_str));
    if (!strcmp(src, src_str) && !strcmp(grp, grp_str)) {
      ip_msdp_show_sa_entry_detail(sa, src_str, grp_str, vty, uj, json);
    }
  }

  if (uj) {
    vty_out (vty, "%s%s", json_object_to_json_string_ext(json, JSON_C_TO_STRING_PRETTY), VTY_NEWLINE);
    json_object_free(json);
  }
}

DEFUN (show_ip_msdp_sa_sg,
       show_ip_msdp_sa_sg_cmd,
       "show ip msdp sa [A.B.C.D [A.B.C.D]] [json]",
       SHOW_STR
       IP_STR
       MSDP_STR
       "MSDP active-source information\n"
       "source or group ip\n"
       "group ip\n"
       "JavaScript Object Notation\n")
{
  u_char uj = use_json(argc, argv);

  int idx = 0;
  char *src_ip = argv_find (argv, argc, "A.B.C.D", &idx) ? argv[idx++]->arg : NULL;
  char *grp_ip = idx < argc && argv_find (argv, argc, "A.B.C.D", &idx) ?
                 argv[idx]->arg : NULL;

  if (src_ip && grp_ip)
    ip_msdp_show_sa_sg(vty, src_ip, grp_ip, uj);
  else if (src_ip)
    ip_msdp_show_sa_addr(vty, src_ip, uj);
  else
    ip_msdp_show_sa(vty, uj);

  return CMD_SUCCESS;
}

void pim_cmd_init()
{
  install_node (&pim_global_node, pim_global_config_write);       /* PIM_NODE */
  install_node (&interface_node, pim_interface_config_write); /* INTERFACE_NODE */
  if_cmd_init ();

  install_node (&debug_node, pim_debug_config_write);

  install_element (CONFIG_NODE, &ip_multicast_routing_cmd);
  install_element (CONFIG_NODE, &no_ip_multicast_routing_cmd);
  install_element (CONFIG_NODE, &ip_pim_rp_cmd);
  install_element (CONFIG_NODE, &no_ip_pim_rp_cmd);
  install_element (CONFIG_NODE, &ip_pim_rp_prefix_list_cmd);
  install_element (CONFIG_NODE, &no_ip_pim_rp_prefix_list_cmd);
  install_element (CONFIG_NODE, &no_ip_pim_ssm_prefix_list_cmd);
  install_element (CONFIG_NODE, &no_ip_pim_ssm_prefix_list_name_cmd);
  install_element (CONFIG_NODE, &ip_pim_ssm_prefix_list_cmd);
  install_element (CONFIG_NODE, &ip_pim_register_suppress_cmd);
  install_element (CONFIG_NODE, &no_ip_pim_register_suppress_cmd);
  install_element (CONFIG_NODE, &ip_pim_spt_switchover_infinity_cmd);
  install_element (CONFIG_NODE, &ip_pim_spt_switchover_infinity_plist_cmd);
  install_element (CONFIG_NODE, &no_ip_pim_spt_switchover_infinity_cmd);
  install_element (CONFIG_NODE, &no_ip_pim_spt_switchover_infinity_plist_cmd);
  install_element (CONFIG_NODE, &ip_pim_joinprune_time_cmd);
  install_element (CONFIG_NODE, &no_ip_pim_joinprune_time_cmd);
  install_element (CONFIG_NODE, &ip_pim_keep_alive_cmd);
  install_element (CONFIG_NODE, &no_ip_pim_keep_alive_cmd);
  install_element (CONFIG_NODE, &ip_pim_packets_cmd);
  install_element (CONFIG_NODE, &no_ip_pim_packets_cmd);
  install_element (CONFIG_NODE, &ip_pim_v6_secondary_cmd);
  install_element (CONFIG_NODE, &no_ip_pim_v6_secondary_cmd);
  install_element (CONFIG_NODE, &ip_ssmpingd_cmd);
  install_element (CONFIG_NODE, &no_ip_ssmpingd_cmd); 
  install_element (CONFIG_NODE, &ip_msdp_peer_cmd);
  install_element (CONFIG_NODE, &no_ip_msdp_peer_cmd);
  install_element (CONFIG_NODE, &ip_pim_ecmp_cmd);
  install_element (CONFIG_NODE, &no_ip_pim_ecmp_cmd);
  install_element (CONFIG_NODE, &ip_pim_ecmp_rebalance_cmd);
  install_element (CONFIG_NODE, &no_ip_pim_ecmp_rebalance_cmd);

  install_element (INTERFACE_NODE, &interface_ip_igmp_cmd);
  install_element (INTERFACE_NODE, &interface_no_ip_igmp_cmd); 
  install_element (INTERFACE_NODE, &interface_ip_igmp_join_cmd);
  install_element (INTERFACE_NODE, &interface_no_ip_igmp_join_cmd); 
  install_element (INTERFACE_NODE, &interface_ip_igmp_version_cmd);
  install_element (INTERFACE_NODE, &interface_no_ip_igmp_version_cmd);
  install_element (INTERFACE_NODE, &interface_ip_igmp_query_interval_cmd);
  install_element (INTERFACE_NODE, &interface_no_ip_igmp_query_interval_cmd); 
  install_element (INTERFACE_NODE, &interface_ip_igmp_query_max_response_time_cmd);
  install_element (INTERFACE_NODE, &interface_no_ip_igmp_query_max_response_time_cmd); 
  install_element (INTERFACE_NODE, &interface_ip_igmp_query_max_response_time_dsec_cmd);
  install_element (INTERFACE_NODE, &interface_no_ip_igmp_query_max_response_time_dsec_cmd); 
  install_element (INTERFACE_NODE, &interface_ip_pim_ssm_cmd);
  install_element (INTERFACE_NODE, &interface_no_ip_pim_ssm_cmd);
  install_element (INTERFACE_NODE, &interface_ip_pim_sm_cmd);
  install_element (INTERFACE_NODE, &interface_no_ip_pim_sm_cmd);
  install_element (INTERFACE_NODE, &interface_ip_pim_drprio_cmd);
  install_element (INTERFACE_NODE, &interface_no_ip_pim_drprio_cmd);
  install_element (INTERFACE_NODE, &interface_ip_pim_hello_cmd);
  install_element (INTERFACE_NODE, &interface_no_ip_pim_hello_cmd);

  // Static mroutes NEB
  install_element (INTERFACE_NODE, &interface_ip_mroute_cmd);
  install_element (INTERFACE_NODE, &interface_ip_mroute_source_cmd);
  install_element (INTERFACE_NODE, &interface_no_ip_mroute_cmd);
  install_element (INTERFACE_NODE, &interface_no_ip_mroute_source_cmd);

  install_element (VIEW_NODE, &show_ip_igmp_interface_cmd);
  install_element (VIEW_NODE, &show_ip_igmp_join_cmd);
  install_element (VIEW_NODE, &show_ip_igmp_groups_cmd);
  install_element (VIEW_NODE, &show_ip_igmp_groups_retransmissions_cmd);
  install_element (VIEW_NODE, &show_ip_igmp_sources_cmd);
  install_element (VIEW_NODE, &show_ip_igmp_sources_retransmissions_cmd);
  install_element (VIEW_NODE, &show_ip_pim_assert_cmd);
  install_element (VIEW_NODE, &show_ip_pim_assert_internal_cmd);
  install_element (VIEW_NODE, &show_ip_pim_assert_metric_cmd);
  install_element (VIEW_NODE, &show_ip_pim_assert_winner_metric_cmd);
  install_element (VIEW_NODE, &show_ip_pim_interface_cmd);
  install_element (VIEW_NODE, &show_ip_pim_join_cmd);
  install_element (VIEW_NODE, &show_ip_pim_local_membership_cmd);
  install_element (VIEW_NODE, &show_ip_pim_neighbor_cmd);
  install_element (VIEW_NODE, &show_ip_pim_rpf_cmd);
  install_element (VIEW_NODE, &show_ip_pim_secondary_cmd);
  install_element (VIEW_NODE, &show_ip_pim_state_cmd);
  install_element (VIEW_NODE, &show_ip_pim_upstream_cmd);
  install_element (VIEW_NODE, &show_ip_pim_upstream_join_desired_cmd);
  install_element (VIEW_NODE, &show_ip_pim_upstream_rpf_cmd);
  install_element (VIEW_NODE, &show_ip_pim_rp_cmd);
  install_element (VIEW_NODE, &show_ip_multicast_cmd);
  install_element (VIEW_NODE, &show_ip_mroute_cmd);
  install_element (VIEW_NODE, &show_ip_mroute_count_cmd);
  install_element (VIEW_NODE, &show_ip_rib_cmd);
  install_element (VIEW_NODE, &show_ip_ssmpingd_cmd);
  install_element (VIEW_NODE, &show_debugging_pim_cmd);
  install_element (VIEW_NODE, &show_ip_pim_nexthop_cmd);
  install_element (VIEW_NODE, &show_ip_pim_nexthop_lookup_cmd);

  install_element (ENABLE_NODE, &clear_ip_interfaces_cmd);
  install_element (ENABLE_NODE, &clear_ip_igmp_interfaces_cmd);
  install_element (ENABLE_NODE, &clear_ip_mroute_cmd);
  install_element (ENABLE_NODE, &clear_ip_pim_interfaces_cmd);
  install_element (ENABLE_NODE, &clear_ip_pim_oil_cmd);

  install_element (ENABLE_NODE, &debug_igmp_cmd);
  install_element (ENABLE_NODE, &no_debug_igmp_cmd);
  install_element (ENABLE_NODE, &debug_igmp_events_cmd);
  install_element (ENABLE_NODE, &no_debug_igmp_events_cmd);
  install_element (ENABLE_NODE, &debug_igmp_packets_cmd);
  install_element (ENABLE_NODE, &no_debug_igmp_packets_cmd);
  install_element (ENABLE_NODE, &debug_igmp_trace_cmd);
  install_element (ENABLE_NODE, &no_debug_igmp_trace_cmd);
  install_element (ENABLE_NODE, &debug_mroute_cmd);
  install_element (ENABLE_NODE, &debug_mroute_detail_cmd);
  install_element (ENABLE_NODE, &no_debug_mroute_cmd);
  install_element (ENABLE_NODE, &no_debug_mroute_detail_cmd);
  install_element (ENABLE_NODE, &debug_static_cmd);
  install_element (ENABLE_NODE, &no_debug_static_cmd);
  install_element (ENABLE_NODE, &debug_pim_cmd);
  install_element (ENABLE_NODE, &no_debug_pim_cmd);
  install_element (ENABLE_NODE, &debug_pim_events_cmd);
  install_element (ENABLE_NODE, &no_debug_pim_events_cmd);
  install_element (ENABLE_NODE, &debug_pim_packets_cmd);
  install_element (ENABLE_NODE, &no_debug_pim_packets_cmd);
  install_element (ENABLE_NODE, &debug_pim_packetdump_send_cmd);
  install_element (ENABLE_NODE, &no_debug_pim_packetdump_send_cmd);
  install_element (ENABLE_NODE, &debug_pim_packetdump_recv_cmd);
  install_element (ENABLE_NODE, &no_debug_pim_packetdump_recv_cmd);
  install_element (ENABLE_NODE, &debug_pim_trace_cmd);
  install_element (ENABLE_NODE, &no_debug_pim_trace_cmd);
  install_element (ENABLE_NODE, &debug_ssmpingd_cmd);
  install_element (ENABLE_NODE, &no_debug_ssmpingd_cmd);
  install_element (ENABLE_NODE, &debug_pim_zebra_cmd);
  install_element (ENABLE_NODE, &no_debug_pim_zebra_cmd);
  install_element (ENABLE_NODE, &debug_msdp_cmd);
  install_element (ENABLE_NODE, &no_debug_msdp_cmd);
  install_element (ENABLE_NODE, &undebug_msdp_cmd);
  install_element (ENABLE_NODE, &debug_msdp_events_cmd);
  install_element (ENABLE_NODE, &no_debug_msdp_events_cmd);
  install_element (ENABLE_NODE, &undebug_msdp_events_cmd);
  install_element (ENABLE_NODE, &debug_msdp_packets_cmd);
  install_element (ENABLE_NODE, &no_debug_msdp_packets_cmd);
  install_element (ENABLE_NODE, &undebug_msdp_packets_cmd);

  install_element (CONFIG_NODE, &debug_igmp_cmd);
  install_element (CONFIG_NODE, &no_debug_igmp_cmd);
  install_element (CONFIG_NODE, &debug_igmp_events_cmd);
  install_element (CONFIG_NODE, &no_debug_igmp_events_cmd);
  install_element (CONFIG_NODE, &debug_igmp_packets_cmd);
  install_element (CONFIG_NODE, &no_debug_igmp_packets_cmd);
  install_element (CONFIG_NODE, &debug_igmp_trace_cmd);
  install_element (CONFIG_NODE, &no_debug_igmp_trace_cmd);
  install_element (CONFIG_NODE, &debug_mroute_cmd);
  install_element (CONFIG_NODE, &debug_mroute_detail_cmd);
  install_element (CONFIG_NODE, &no_debug_mroute_cmd);
  install_element (CONFIG_NODE, &no_debug_mroute_detail_cmd);
  install_element (CONFIG_NODE, &debug_static_cmd);
  install_element (CONFIG_NODE, &no_debug_static_cmd);
  install_element (CONFIG_NODE, &debug_pim_cmd);
  install_element (CONFIG_NODE, &no_debug_pim_cmd);
  install_element (CONFIG_NODE, &debug_pim_events_cmd);
  install_element (CONFIG_NODE, &no_debug_pim_events_cmd);
  install_element (CONFIG_NODE, &debug_pim_packets_cmd);
  install_element (CONFIG_NODE, &no_debug_pim_packets_cmd);
  install_element (CONFIG_NODE, &debug_pim_trace_cmd);
  install_element (CONFIG_NODE, &no_debug_pim_trace_cmd);
  install_element (CONFIG_NODE, &debug_ssmpingd_cmd);
  install_element (CONFIG_NODE, &no_debug_ssmpingd_cmd);
  install_element (CONFIG_NODE, &debug_pim_zebra_cmd);
  install_element (CONFIG_NODE, &no_debug_pim_zebra_cmd);
  install_element (CONFIG_NODE, &debug_msdp_cmd);
  install_element (CONFIG_NODE, &no_debug_msdp_cmd);
  install_element (CONFIG_NODE, &undebug_msdp_cmd);
  install_element (CONFIG_NODE, &debug_msdp_events_cmd);
  install_element (CONFIG_NODE, &no_debug_msdp_events_cmd);
  install_element (CONFIG_NODE, &undebug_msdp_events_cmd);
  install_element (CONFIG_NODE, &debug_msdp_packets_cmd);
  install_element (CONFIG_NODE, &no_debug_msdp_packets_cmd);
  install_element (CONFIG_NODE, &undebug_msdp_packets_cmd);
  install_element (CONFIG_NODE, &ip_msdp_mesh_group_member_cmd);
  install_element (CONFIG_NODE, &no_ip_msdp_mesh_group_member_cmd);
  install_element (CONFIG_NODE, &ip_msdp_mesh_group_source_cmd);
  install_element (CONFIG_NODE, &no_ip_msdp_mesh_group_source_cmd);
  install_element (VIEW_NODE, &show_ip_msdp_peer_detail_cmd);
  install_element (VIEW_NODE, &show_ip_msdp_sa_detail_cmd);
  install_element (VIEW_NODE, &show_ip_msdp_sa_sg_cmd);
  install_element (VIEW_NODE, &show_ip_msdp_mesh_group_cmd);
  install_element (VIEW_NODE, &show_ip_pim_ssm_range_cmd);
  install_element (VIEW_NODE, &show_ip_pim_group_type_cmd);
  install_element (INTERFACE_NODE, &interface_pim_use_source_cmd);
  install_element (INTERFACE_NODE, &interface_no_pim_use_source_cmd);
}<|MERGE_RESOLUTION|>--- conflicted
+++ resolved
@@ -3833,16 +3833,10 @@
 {
   int idx_ipv4 = 4, idx_group = 0;
 
-<<<<<<< HEAD
   if (argv_find (argv, argc, "A.B.C.D/M", &idx_group))
     return pim_no_rp_cmd_worker (vty, argv[idx_ipv4]->arg, argv[idx_group]->arg, NULL);
   else
-=======
-  if (argc == (idx_ipv4 + 1))
->>>>>>> 826fe613
     return pim_no_rp_cmd_worker (vty, argv[idx_ipv4]->arg, NULL, NULL);
-  else
-    return pim_no_rp_cmd_worker (vty, argv[idx_ipv4]->arg, argv[idx_ipv4 + 1]->arg, NULL);
 }
 
 DEFUN (no_ip_pim_rp_prefix_list,
